--- conflicted
+++ resolved
@@ -104,11 +104,7 @@
 # mypy
 .mypy_cache/
 
-<<<<<<< HEAD
-.vscode/
-*.pdf
-..mdpp_to_cave/dqn_seq_del/output/.OLD.zip
-=======
 # Pickled files from me
 *pickle*dat
->>>>>>> fdc0d08f
+
+.vscode/