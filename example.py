'''We collect here some examples of basic usage for MDP Playground.

Calling this file as a script, invokes the following examples:
    one for basic discrete environments
    one for discrete environments with image representations
    one for continuous environments with reward function move to a target point
    one for basic grid environments
    one for grid environments with image representations
    one for wrapping Atari env qbert
    one for wrapping Mujoco env HalfCheetah
    two examples at the end showing how to create toy envs using gym.make()

Many further examples can be found in test_mdp_playground.py.
For an example of how to use multiple dimensions together in discrete environments, please see the test case test_discrete_all_meta_features().
For an example of using irrelevant dimensions in discrete environments: test_discrete_multi_discrete_irrelevant_dimensions().
For examples of how to use the continuous environments, for reward function move_to_a_pt see test cases that have names beginning with: test_continuous_dynamics_target_point_...().
For an example with multiple use cases of how to use the continuous environments, for reward function move_along_a_line: test_continuous_dynamics_move_along_a_line().
'''

from mdp_playground.envs import RLToyEnv
import numpy as np

def discrete_environment_example():

    config = {}
    config["seed"] = 0

    config["state_space_type"] = "discrete"
    config["action_space_size"] = 8
    config["delay"] = 1
    config["sequence_length"] = 3
    config["reward_scale"] = 2.5
    config["reward_shift"] = -1.75
    config["reward_noise"] = 0.5 # std dev of a Gaussian dist.
    config["transition_noise"] = 0.1
    config["reward_density"] = 0.25
    config["make_denser"] = False
    config["terminal_state_density"] = 0.25
    config["maximally_connected"] = True
    config["repeats_in_sequences"] = False

    config["generate_random_mdp"] = True
    env = RLToyEnv(**config) # Calls env.reset() automatically. So, in general,
    # there is no need to call it after this.

    # The environment maintains an augmented state which contains the underlying
    # state used by the MDP to perform transitions and hand out rewards. We can
    # fetch a dict containing the augmented state and current state like this:
    augmented_state_dict = env.get_augmented_state()
    state = augmented_state_dict['curr_state']

    print("Taking a step in the environment with a random action and printing "\
            "the transition:")
    action = env.action_space.sample()
    next_state, reward, done, info = env.step(action)
    print("sars', done =", state, action, reward, next_state, done)

    env.close()


def discrete_environment_image_representations_example():

    config = {}
    config["seed"] = 0

    config["state_space_type"] = "discrete"
    config["action_space_size"] = 8
    config["image_representations"] = True
    config["delay"] = 1
    config["sequence_length"] = 3
    config["reward_scale"] = 2.5
    config["reward_shift"] = -1.75
    config["reward_noise"] = 0.5 # std dev of a Gaussian dist.
    config["transition_noise"] = 0.1
    config["reward_density"] = 0.25
    config["make_denser"] = False
    config["terminal_state_density"] = 0.25
    config["maximally_connected"] = True
    config["repeats_in_sequences"] = False

    config["generate_random_mdp"] = True
    env = RLToyEnv(**config)

    # The environment maintains an augmented state which contains the underlying
    # state used by the MDP to perform transitions and hand out rewards. We can
    # fetch a dict containing the augmented state and current state like this:
    augmented_state_dict = env.get_augmented_state()
    state = augmented_state_dict['curr_state']

    print("Taking a step in the environment with a random action and printing "\
        "the transition:")
    action = env.action_space.sample()
    next_state_image, reward, done, info = env.step(action)
    next_state = augmented_state_dict['curr_state'] # Underlying MDP state holds
    # the current discrete state.
    print("sars', done =", state, action, reward, next_state, done)

    # Display the image observation associated with the next state
    from PIL import Image
    # Because numpy is row-major and Image is column major, need to transpose
    next_state_image = next_state_image.transpose(1, 0, 2)
    img1 = Image.fromarray(np.squeeze(next_state_image), 'L') # 'L' is used for
    # black and white. squeeze() is used because the image is 3-D because
    # frameworks like Ray expect the image to be 3-D.
    img1.show()

    env.close()


def continuous_environment_example_move_along_a_line():

    config = {}
    config["seed"] = 0

    config["state_space_type"] = "continuous"
    config["state_space_dim"] = 4
    config["transition_dynamics_order"] = 1
    config["inertia"] = 1 # 1 unit, e.g. kg for mass, or kg * m^2 for moment of
    # inertia.
    config["time_unit"] = 1 # Discretization of time domain and the time
    # duration over which action is applied

    config["delay"] = 0
    config["sequence_length"] = 10
    config["reward_scale"] = 1.0
    config["reward_noise"] = 0.1 # std dev of a Gaussian dist.
    config["transition_noise"] = 0.1 # std dev of a Gaussian dist.
    config["reward_function"] = "move_along_a_line"

    env = RLToyEnv(**config)
    state = env.reset()

    print("Taking a step in the environment with a random action and printing "\
        "the transition:")
    action = env.action_space.sample()
    next_state, reward, done, info = env.step(action)
    print("sars', done =", state, action, reward, next_state, done)

    env.close()


def continuous_environment_example_move_to_a_point():
    config = {}
    config["seed"] = 0

    config["state_space_type"] = "continuous"
    config["state_space_dim"] = 2
    config["transition_dynamics_order"] = 1
    config["inertia"] = 1 # 1 unit, e.g. kg for mass, or kg * m^2 for moment of
    # inertia.
    config["time_unit"] = 1 # Discretization of time domain and the time
    # duration over which action is applied

    config['make_denser'] = True
    config['target_point'] = [0, 0]
    config['target_radius'] = 0.05
    config["state_space_max"] = 10
    config["action_space_max"] = 1
    config["action_loss_weight"] = 0.0

    config["reward_function"] = "move_to_a_point"

    env = RLToyEnv(**config)
    state = env.reset()

    print("Taking a step in the environment with a random action and printing "\
        "the transition:")
    action = env.action_space.sample()
    next_state, reward, done, info = env.step(action)
    print("sars', done =", state, action, reward, next_state, done)

    env.close()


def grid_environment_example():
    config = {}
    config["seed"] = 0

    config["state_space_type"] = "grid"
    config["grid_shape"] = (8, 8)

    config["reward_function"] = "move_to_a_point"
    config["make_denser"] = True
    config["target_point"] = [5, 5]

    env = RLToyEnv(**config)

    state = env.get_augmented_state()['augmented_state'][-1]
    actions = [[0, 1], [-1, 0], [-1, 0], [1, 0], [0.5, -0.5], [1, 2], [1, 1], [0, 1]]

    for i in range(len(actions)):
        action = actions[i]
        next_obs, reward, done, info = env.step(action)
        next_state = env.get_augmented_state()['augmented_state'][-1]
        print("sars', done =", state, action, reward, next_state, done)


    env.reset()
    env.close()


def grid_environment_image_representations_example():
    config = {}
    config["seed"] = 0

    config["state_space_type"] = "grid"
    config["grid_shape"] = (8, 8)

    config["reward_function"] = "move_to_a_point"
    config["make_denser"] = True
    config["target_point"] = [5, 5]

    config["image_representations"] = True
    config["terminal_states"] = [[5, 5], [2, 3], [2, 4], [3, 3], [3, 4]]
    env = RLToyEnv(**config)

    state = env.get_augmented_state()['augmented_state'][-1]
    actions = [[0, 1], [-1, 0], [-1, 0], [1, 0], [0.5, -0.5], [1, 2]]

    for i in range(len(actions)):
        action = actions[i]
        next_obs, reward, done, info = env.step(action)
        next_state = env.get_augmented_state()['augmented_state'][-1]
        print("sars', done =", state, action, reward, next_state, done)


    env.reset()
    env.close()

    # Display the image observation associated with the next state
    from PIL import Image
    # Because numpy is row-major and Image is column major, need to transpose
    next_obs = next_obs.transpose(1, 0, 2)
    img1 = Image.fromarray(np.squeeze(next_obs), 'RGB') # squeeze() is
    # used because the image is 3-D because frameworks like Ray expect the image
    # to be 3-D.
    img1.show()


def atari_wrapper_example():

    config = {
        "seed": 0,
        "delay": 1,
        "transition_noise": 0.25,
        "reward_noise": lambda a: a.normal(0, 0.1),
        'state_space_type': 'discrete',
        }

    from mdp_playground.envs.gym_env_wrapper import GymEnvWrapper
    import gym
    ae = gym.make('QbertNoFrameskip-v4')
    env = GymEnvWrapper(ae, **config)
    state = env.reset()

    print("Taking a step in the environment with a random action and printing the transition:")
    action = env.action_space.sample()
    next_state, reward, done, info = env.step(action)
    print("s.shape ar s'.shape, done =", state.shape, action, reward, next_state.shape, done)

    env.close()


def mujoco_wrapper_example():

    # The scalar values for the dimensions passed in this dict are used to multiply the base environments' values. For these Mujoco envs, the time_unit is achieved by multiplying the Gym Mujoco env's frame_skip and thus will be the integer part of time_unit * frame_skip. The time_unit is NOT achieved by changing Mujoco's timestep because that would change the numerical integration done my Mujoco and thus the environment dynamics.
    config = {
        "seed": 0,
        "action_space_max": 0.5,
        "time_unit": 0.5,
        }

    # This actually makes a subclass and not a wrapper. Because, some frameworks might need an instance of this class to also be an instance of the Mujoco base_class.
    from mdp_playground.envs.mujoco_env_wrapper import get_mujoco_wrapper
    from gym.envs.mujoco.half_cheetah_v3 import HalfCheetahEnv
    wrapped_mujoco_env = get_mujoco_wrapper(HalfCheetahEnv)

    env = wrapped_mujoco_env(**config)
    state = env.reset()

    print("Taking a step in the environment with a random action and printing the transition:")
    action = env.action_space.sample()
    next_state, reward, done, info = env.step(action)
    print("sars', done =", state, action, reward, next_state, done)

    env.close()

if __name__ == "__main__":

    # Colour print
    set_ansi_escape = "\033[33;1m" # Yellow, bold
    reset_ansi_escape = "\033[0m"

    print(set_ansi_escape + "Running discrete environment\n" + reset_ansi_escape)
    discrete_environment_example()

    print(set_ansi_escape + "\nRunning discrete environment with image representations\n" + reset_ansi_escape)
    discrete_environment_image_representations_example()

    print(set_ansi_escape + "\nRunning continuous environment: move_to_a_point\n" + reset_ansi_escape)
    continuous_environment_example_move_to_a_point()

    print(set_ansi_escape + "\nRunning grid environment: move_to_a_point\n" \
            + reset_ansi_escape)
    grid_environment_example()

    print(set_ansi_escape + "\nRunning grid environment: move_to_a_point "\
            "with image representations\n" + reset_ansi_escape)
    grid_environment_image_representations_example()

    print(set_ansi_escape + "\nRunning Atari wrapper example:\n" + reset_ansi_escape)
    atari_wrapper_example()

    print(set_ansi_escape + "\nRunning Mujoco wrapper example:\n" + reset_ansi_escape)
    mujoco_wrapper_example()

    # Using gym.make() example 1
    import mdp_playground
    import gym
    gym.make('RLToy-v0')
<<<<<<< HEAD
=======


>>>>>>> 336ac424
    env = gym.make('RLToyFiniteHorizon-v0', **{'state_space_size':8, 'action_space_size':8, 'state_space_type':'discrete', 'action_space_type':'discrete', 'terminal_state_density':0.25, 'maximally_connected': True})
    env.reset()
    for i in range(10):
        print(env.step(env.action_space.sample()))<|MERGE_RESOLUTION|>--- conflicted
+++ resolved
@@ -318,11 +318,8 @@
     import mdp_playground
     import gym
     gym.make('RLToy-v0')
-<<<<<<< HEAD
-=======
-
-
->>>>>>> 336ac424
+
+
     env = gym.make('RLToyFiniteHorizon-v0', **{'state_space_size':8, 'action_space_size':8, 'state_space_type':'discrete', 'action_space_type':'discrete', 'terminal_state_density':0.25, 'maximally_connected': True})
     env.reset()
     for i in range(10):
