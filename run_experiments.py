'''Script to run experiments on MDP Playground.

Takes a configuration file, experiment name and config number to run as
optional arguments.
'''

from __future__ import absolute_import
from __future__ import division
from __future__ import print_function

<<<<<<< HEAD
import pprint
import os
import sys
import time
from ray.rllib.models import ModelCatalog
from ray.rllib.models.preprocessors import OneHotPreprocessor
import importlib
import argparse
=======
import mdp_playground.config_processor as config_processor
>>>>>>> e350c5e8
import numpy as np
import copy
import warnings
import logging
import dill as pickle

import ray
from ray import tune
<<<<<<< HEAD
from mdp_playground.envs import RLToyEnv
from ray.tune.registry import register_env
register_env("RLToy-v0", lambda config: RLToyEnv(**config))


def create_gym_env_wrapper_atari(config):
    from gym.envs.atari import AtariEnv
    from mdp_playground.envs.gym_env_wrapper import GymEnvWrapper
    ae = AtariEnv(**config["AtariEnv"])
    # IMP Had initially thought to put this config in config["GymEnvWrapper"]
    # but because of code below which converts var_env_configs to env_config,
    # it's best to leave those configs as top level configs in the dict!
    gew = GymEnvWrapper(ae, **config)
    return gew


register_env("GymEnvWrapper-Atari",
             lambda config: create_gym_env_wrapper_atari(config))


def create_gym_env_wrapper_frame_stack_atari(config):  # hack ###TODO remove?
    '''When using frameStack GymEnvWrapper should wrap AtariEnv using
    wrap_deepmind_ray and therefore this function sets "wrap_deepmind_ray":
    True and 'frame_skip': 1 inside config so as to keep config same as for
    create_gym_env_wrapper_atari above and reduce manual errors when switching
    between the 2.
    '''
    config["wrap_deepmind_ray"] = True  # hack
    config["frame_skip"] = 1  # hack
    from mdp_playground.envs.gym_env_wrapper import GymEnvWrapper
    import gym
    game = config["AtariEnv"]["game"]
    game = ''.join([g.capitalize() for g in game.split('_')])
    ae = gym.make('{}NoFrameskip-v4'.format(game))
    # IMP Had initially thought to put this config in config["GymEnvWrapper"]
    # but because of code below which converts var_env_configs to env_config,
    # it's best to leave those configs as top level configs in the dict!
    gew = GymEnvWrapper(ae, **config)
    return gew


register_env("GymEnvWrapperFrameStack-Atari",
             lambda config: create_gym_env_wrapper_frame_stack_atari(config))

=======
from ray.rllib.utils.seed import seed as rllib_seed
>>>>>>> e350c5e8

# import configparser

<<<<<<< HEAD
# docstring at beginning of the file is stored in __doc__
parser = argparse.ArgumentParser(description=__doc__)
parser.add_argument('-c', '--config-file', dest='config_file', action='store',
                    default='default_config',
                    help='Configuration file containing configuration to run '
                    'experiments. It must be a Python file so config can be '
                    'given programmatically. There are 2 types of configs - '
                    'VARIABLE CONFIG across the experiments and STATIC CONFIG '
                    'across the experiments. \nVARIABLE CONFIGS: The '
                    'OrderedDicts var_env_configs, var_agent_configs and '
                    'var_model_configs hold configuration options that are '
                    'variable for the environment, agent and model across the '
                    'current experiment. For each configuration option, the '
                    'option is the key in the dict and its value is a list of '
                    'values it can take for the current experiment. A '
                    'Cartesian product of these lists is taken to generate '
                    'various possible configurations to be run. For example, '
                    'you might want to vary "delay" for the current '
                    'experiment. Then "delay" would be a key in '
                    'var_env_configs dict and its value would be a list of '
                    'values it can take. Because Ray does not have a common '
                    'way to address this specification of configurations for '
                    'its agents, there are a few hacky ways to set '
                    'var_agent_configs and var_model_configs currently. '
                    'Please see sample experiment config files in the '
                    'experiments directory to see how to set the values for a '
                    'given algorithm. \n STATIC CONFIGS: env_config, '
                    'agent_config and model_config are dicts which hold the '
                    'static configuration for the current experiment as a '
                    'normal Python dict.')
# TODO Update docs regarding how to get configs to run: i.e., Cartesian
# product, or random, etc.
parser.add_argument('-e', '--exp-name', dest='exp_name', action='store',
                    default='mdpp_default_experiment',
                    help='The user-chosen name of the experiment. This is used'
                    ' as the prefix of the output files (the prefix also '
                    'contains config_num if that is provided). It will save '
                    'stats to 2 CSV files, with the filenames as the one given'
                    ' as argument'
                    ' and another file with an extra "_eval" in the filename '
                    'that contains evaluation stats during the training. '
                    'Appends to existing files or creates new ones if they '
                    'don\'t exist.')
parser.add_argument('-n', '--config-num', dest='config_num', action='store',
                    default=None, type=int,
                    help='Used for running the configurations of experiments '
                    'in parallel. This is appended to the prefix of the output'
                    ' files (after exp_name).'
                    ' A Cartesian product of different configuration values '
                    'for the experiment will be taken and ordered as a list '
                    'and this number corresponds to the configuration number '
                    'in this list. Please look in to the code for details.')
parser.add_argument('-a', '--agent-config-num', dest='agent_config_num',
                    action='store', default=None, type=int,
                    help='Used for running the configurations of experiments '
                    'in parallel. This is appended to the prefix of the output'
                    ' files (after exp_name).')
# TODO Remove? #hack to run 1000 x 1000 env configs x agent configs.
# Storing all million of them in memory may be too inefficient?
parser.add_argument('-m', '--save-model', dest='save_model', action='store',
                    default=False, type=bool,
                    help='Option to save trained NN model at the end of '
                    'training.')
parser.add_argument('-t', '--framework-dir', dest='framework_dir',
                    action='store', default='/tmp/', type=str,
                    help='Prefix of directory to be used by underlying '
                    'framework (e.g. Ray Rllib, Stable Baselines 3). This '
                    'name will be passed to the framework.')
# parser.add_argument('-t', '--tune-hps', dest='tune_hps', action='store',
#                     default=False, type=bool,
#                     help='Used for tuning the hyperparameters that can be '
#                     'used for experiments later.'
#                     ' A Cartesian product of different configuration values '
#                     'for the experiment will be taken and ordered as a list '
#                     'and this number corresponds to the configuration number'
#                     ' in this list.'
#                     ' Please look in to the code for details.')
=======
import pprint
pp = pprint.PrettyPrinter(indent=4)

#TODO Different seeds for Ray Trainer (TF, numpy, Python; Torch, Env), Environment (it has multiple sources of randomness too), Ray Evaluator
log_level_ = logging.WARNING ##TODO Make a runtime argument

parser = argparse.ArgumentParser(description=__doc__) # docstring at beginning of the file is stored in __doc__
parser.add_argument('-c', '--config-file', dest='config_file', action='store', default='default_config',
                   help='Configuration file containing configuration to run experiments. It must be a Python file so config can be given programmatically. There are 2 types of configs - VARIABLE CONFIG across the experiments and STATIC CONFIG across the experiments. \nVARIABLE CONFIGS: The OrderedDicts var_env_configs, var_agent_configs and var_model_configs hold configuration options that are variable for the environment, agent and model across the current experiment. For each configuration option, the option is the key in the dict and its value is a list of values it can take for the current experiment. A Cartesian product of these lists is taken to generate various possible configurations to be run. For example, you might want to vary "delay" for the current experiment. Then "delay" would be a key in var_env_configs dict and its value would be a list of values it can take. Because Ray does not have a common way to address this specification of configurations for its agents, there are a few hacky ways to set var_agent_configs and var_model_configs currently. Please see sample experiment config files in the experiments directory to see how to set the values for a given algorithm. \nSTATIC CONFIGS: env_config, agent_config and model_config are dicts which hold the static configuration for the current experiment as a normal Python dict.') ####TODO Update docs regarding how to get configs to run: i.e., Cartesian product, or random, etc.
parser.add_argument('-e', '--exp-name', dest='exp_name', action='store', default='mdpp_default_experiment',
                   help='The user-chosen name of the experiment. This is used as the prefix of the output files (the prefix also contains config_num if that is provided). It will save stats to 2 CSV files, with the filenames as the one given as argument'
                   ' and another file with an extra "_eval" in the filename that contains evaluation stats during the training. Appends to existing files or creates new ones if they don\'t exist.')
parser.add_argument('-n', '--config-num', dest='config_num', action='store', default=None, type=int,
                   help='Used for running the configurations of experiments in parallel. This is appended to the prefix of the output files (after exp_name).'
                   ' A Cartesian product of different configuration values for the experiment will be taken and ordered as a list and this number corresponds to the configuration number in this list.'
                   ' Please look in to the code for details.')
parser.add_argument('-f', '--framework', dest='framework', action='store', default='ray', type=str,
                   help='Specify framework to run experiments (Current options: Ray Rllib, Stable Baselines).')
parser.add_argument('-a', '--agent-config-num', dest='agent_config_num', action='store', default=None, type=int,
                   help='Used for running the configurations of experiments in parallel. This is appended to the prefix of the output files (after exp_name).') ###TODO Remove? #hack to run 1000 x 1000 env configs x agent configs. Storing all million of them in memory may be too inefficient?
parser.add_argument('-m', '--save-model', dest='save_model', action='store', default=False, type=bool,
                   help='Option to specify whether or not to save trained NN model at the end of training.')
parser.add_argument('-t', '--framework-dir', dest='framework_dir', action='store', default='/tmp/', type=str,
                   help='Prefix of directory to be used by underlying framework (e.g. Ray Rllib, Stable Baselines 3). This name will be passed to the framework.')
# parser.add_argument('-t', '--tune-hps', dest='tune_hps', action='store', default=False, type=bool,
#                    help='Used for tuning the hyperparameters that can be used for experiments later.'
#                    ' A Cartesian product of different configuration values for the experiment will be taken and ordered as a list and this number corresponds to the configuration number in this list.'
#                    ' Please look in to the code for details.')
>>>>>>> e350c5e8


args = parser.parse_args()
print("Parsed arguments:", args)

if args.config_file[-3:] == '.py':
    config_file = args.config_file[:-3]

# print("config_file_path:", config_file_path)
<<<<<<< HEAD
sys.path.insert(1, config_file_path)  # hack
config = importlib.import_module(args.config_file.split('/')[-1], package=None)
print("Number of seeds for environment:", config.num_seeds)
print("Configuration number(s) that will be run:",
      "all" if args.config_num is None else args.config_num)
=======
>>>>>>> e350c5e8

stats_file_name = os.path.abspath(args.exp_name)

if args.config_num is not None:
    stats_file_name += '_' + str(args.config_num)
<<<<<<< HEAD
# ###TODO Remove? If we append both these nums then, that can lead to 1M small
# files for 1000x1000 configs which doesn't play well with our Nemo cluster.
# elif args.agent_config_num is not None:
=======
# elif args.agent_config_num is not None: ###IMP Commented out! If we append both these nums then, that can lead to 1M small files for 1000x1000 configs which doesn't play well with our Nemo cluster.
>>>>>>> e350c5e8
#     stats_file_name += '_' + str(args.agent_config_num)

print("Stats file being written to:", stats_file_name)

<<<<<<< HEAD
# TODO Different seeds for Ray Trainer (TF, numpy, Python; Torch, Env),
# Environment (it has multiple sources of randomness too), Ray Evaluator
ModelCatalog.register_custom_preprocessor("ohe", OneHotPreprocessor)

log_level_ = logging.WARNING  # TODO Make a runtime argument

if config.algorithm == 'DQN':
    ray.init(object_store_memory=int(2e9), _redis_max_memory=int(1e9),
             _temp_dir='/tmp/ray' + str(args.config_num),
             logging_level=log_level_, local_mode=True,
             # webui_host='0.0.0.0'); logging_level=logging.INFO,
             )

    # ray.init(object_store_memory=int(2e9), redis_max_memory=int(1e9),
    #          local_mode=True, plasma_directory='/tmp') #, memory=int(8e9),
    # local_mode=True # local_mode (bool): If true, the code will be executed
    # serially. This is useful for debugging. # when true on_train_result and
    # on_episode_end operate in the same current directory as the script. A3C
    # is crashing in local mode, so didn't use it and had to work around by
    # giving full path + filename in stats_file_name.; also has argument
    # driver_object_store_memory=, plasma_directory='/tmp'

elif config.algorithm == 'A3C':  # hack
    ray.init(object_store_memory=int(2e9), _redis_max_memory=int(1e9),
             _temp_dir='/tmp/ray' + str(args.config_num),
             logging_level=log_level_)
    # ray.init(object_store_memory=int(2e9), redis_max_memory=int(1e9),
    #          local_mode=True, plasma_directory='/tmp')
else:
    ray.init(object_store_memory=int(2e9), _redis_max_memory=int(1e9),
             local_mode=True, _temp_dir='/tmp/ray' + str(args.config_num),
             logging_level=log_level_)
=======
config, final_configs =  config_processor.process_configs(config_file, stats_file_prefix=stats_file_name, framework=args.framework, config_num=args.config_num, log_level=log_level_)

print("Configuration number(s) that will be run:", "all" if args.config_num is None else args.config_num)


# import default_config
# print("default_config:", default_config)
# print(os.path.abspath(args.config_file)) # 'experiments/dqn_seq_del.py'

>>>>>>> e350c5e8

import time
start = time.time()

<<<<<<< HEAD
# hack because this needs to be read in on_train_result and trying to read
# config there raises an error because it's been imported from a Python module
# and I think they try to reload it there.
var_configs_deepcopy = copy.deepcopy(config.var_configs)
if "timesteps_total" in dir(config):
    hacky_timesteps_total = config.timesteps_total  # hack

if "env" in config.var_configs:
    var_env_configs = config.var_configs["env"]  # hack
else:
    var_env_configs = []
if "agent" in config.var_configs:
    var_agent_configs = config.var_configs["agent"]  # hack
else:
    var_agent_configs = []
if "model" in config.var_configs:
    var_model_configs = config.var_configs["model"]  # hack
else:
    var_model_configs = []

config_algorithm = config.algorithm  # hack
# sys.exit(0)


print('# Algorithm, state_space_size, action_space_size, delay, sequence_'
      'length, reward_density, make_denser, terminal_state_density, '
      'transition_noise, reward_noise ')
=======


if args.config_num is None:
    # final_configs = config.final_configs
    pass
else:
    final_configs = [final_configs[args.config_num]]


>>>>>>> e350c5e8


for enum_conf_1, current_config_ in enumerate(final_configs):
    print("current_config of agent to be run:", current_config_, enum_conf_1)

    algorithm = config.algorithm

<<<<<<< HEAD
hack_filename = stats_file_name + '.csv'
fout = open(hack_filename, 'a')  # hardcoded
fout.write('# training_iteration, algorithm, ')
for config_type, config_dict in var_configs_deepcopy.items():
    for key in config_dict:
        # if config_type == "agent":
        #     if config_algorithm == 'SAC' and key == "critic_learning_rate":
        #         real_key = "lr" #hack due to Ray's weird ConfigSpaces
        #         fout.write(real_key + ', ')
        #     elif config_algorithm == 'SAC' and key == "fcnet_hiddens":
        #         #hack due to Ray's weird ConfigSpaces
        #         fout.write('fcnet_hiddens' + ', ')
        #     else:
        #         fout.write(key + ', ')
        # else:
        fout.write(key + ', ')
fout.write('timesteps_total, episode_reward_mean, episode_len_mean\n')
fout.close()
=======
>>>>>>> e350c5e8

    tune_config = current_config_
    print("tune_config:",)
    pp.pprint(tune_config)

<<<<<<< HEAD
start = time.time()

# Ray callback to write training stats to CSV file at end of every training
# iteration


def on_train_result(info):
    training_iteration = info["result"]["training_iteration"]
    # algorithm = info["trainer"]._name

    # Writes every iteration, would slow things down. #hack
    fout = open(hack_filename, 'a')  # hardcoded
    fout.write(str(training_iteration) + ' ' + config_algorithm + ' ')
    for config_type, config_dict in var_configs_deepcopy.items():
        for key in config_dict:
            if config_type == "env":
                if key == 'reward_noise':
                    fout.write('%.2e' % info["result"]["config"]  # hack
                               ["env_config"]['reward_noise_std'] + ' ')
                elif key == 'transition_noise' and info["result"]["config"][
                        "env_config"]["state_space_type"] == "continuous":
                    fout.write('%.2e' % info["result"]["config"]  # hack
                               ["env_config"]['transition_noise_std'] + ' ')
                else:
                    field_val = info["result"]["config"]["env_config"][key]
                    if isinstance(field_val, float):
                        str_to_write = '%.2e' % field_val
                    elif type(field_val) == list:
                        str_to_write = "["
                        for elem in field_val:
                            # print(key)
                            str_to_write += '%.2e' % elem if isinstance(
                                    elem, float) else str(elem)
                            str_to_write += ","
                        str_to_write += "]"
                    else:
                        str_to_write = str(field_val).replace(' ', '')
                    str_to_write += ' '
                    fout.write(str_to_write)
            elif config_type == "agent":
                if config_algorithm == 'SAC' and key == "critic_learning_rate":
                    # real_key = "lr"  # hack due to Ray's weird ConfigSpaces
                    fout.write('%.2e' % info["result"]["config"]
                               ['optimization'][key].replace(' ', '') + ' ')
                elif config_algorithm == 'SAC' and key == "fcnet_hiddens":
                    # hack due to Ray's weird ConfigSpaces
                    str_to_write = str(info["result"]["config"]["Q_model"]
                                       [key]).replace(' ', '') + ' '
                    fout.write(str_to_write)
                # elif config_algorithm == 'SAC' and key == "policy_model":
                #     #hack due to Ray's weird ConfigSpaces
                #     pass
                    # fout.write(str(info["result"]["config"][key][
                    #       'fcnet_hiddens']).replace(' ', '') + ' ')
                else:
                    # hack ray 0.7.3 will have exploration_fraction but not
                    # versions later than ~0.9
                    if (key == "exploration_fraction"
                            and "exploration_fraction" not in info["result"][
                            "config"]):
                        # convert to fraction to be similar to old
                        # exploration_fraction
                        field_val = info["result"]["config"][
                                "exploration_config"]["epsilon_timesteps"] / \
                            hacky_timesteps_total
                    else:
                        field_val = info["result"]["config"][key]
                    str_to_write = '%.2e' % field_val if isinstance(
                        field_val, float) else str(field_val).replace(' ', '')
                    str_to_write += ' '
                    fout.write(str_to_write)
            elif config_type == "model":
                # if key == 'conv_filters':
                fout.write(str(info["result"]["config"]["model"][key]).replace(
                        ' ', '') + ' ')

    # Write train stats
    # also has episodes_total and training_iteration
    timesteps_total = info["result"]["timesteps_total"]
    # also has max and min
    episode_reward_mean = info["result"]["episode_reward_mean"]
    # print("Custom_metrics: ", info["result"]["step_reward_mean"],
    #       info["result"]["step_reward_max"], info["result"][
    #       "step_reward_min"])
    episode_len_mean = info["result"]["episode_len_mean"]

    # timesteps_total always HAS to be the 1st written: analysis.py depends on
    # it
    fout.write(str(timesteps_total) + ' ' + '%.2e' % episode_reward_mean +
               ' ' + '%.2e' % episode_len_mean + '\n')
    fout.close()

    # print("##### hack_filename: ", hack_filename)
    # print(os.getcwd())

    # We did not manage to find an easy way to log evaluation stats for Ray
    # without the following hack which demarcates the end of a training
    # iteration in the evaluation stats file
    hack_filename_eval = stats_file_name + '_eval.csv'
    fout = open(hack_filename_eval, 'a')  # hardcoded

    import os
    import psutil
    mem_used_mb = psutil.Process(os.getpid()).memory_info().rss / 1024 ** 2

    fout.write('#HACK STRING EVAL, mem_used_mb: ' + str(mem_used_mb) + "\n")
    fout.close()

    info["result"]["callback_ok"] = True


# Ray callback to write evaluation stats to CSV file at end of every training
# iteration on_episode_end is used because these results won't be available
# on_train_result but only after every episode has ended during evaluation
# (evaluation phase is checked for by using dummy_eval)
def on_episode_end(info):
    if "dummy_eval" in info["env"].get_unwrapped()[0].config:
        # print("###on_episode_end info", info["env"].get_unwrapped()[
        #   0].config["make_denser"], info["episode"].total_reward,
        #   info["episode"].length) #, info["episode"]._agent_reward_history)
        reward_this_episode = info["episode"].total_reward
        length_this_episode = info["episode"].length
        hack_filename_eval = stats_file_name + '_eval.csv'
        fout = open(hack_filename_eval, 'a')  # hardcoded
        fout.write('%.2e' % reward_this_episode + ' ' + str(
            length_this_episode) + "\n")
        fout.close()


def on_episode_step(info):
    episode = info["episode"]
    if "step_reward" not in episode.custom_metrics:
        episode.custom_metrics["step_reward"] = []
        step_reward = episode.total_reward
    else:
        step_reward = episode.total_reward - np.sum(episode.custom_metrics[
            "step_reward"])
        # This line should not be executed the 1st time this function is called
        # because no step has actually taken place then (Ray 0.9.0)!!
        episode.custom_metrics["step_reward"].append(step_reward)
    # episode.custom_metrics = {}
    # episode.user_data = {}
    # episode.hist_data = {}
    # Next 2 are the same, except 1st one is total episodic reward _per_ agent
    # episode.agent_rewards = defaultdict(float)
    # episode.total_reward += reward
    # only hack to get per step reward seems to be to store prev total_reward
    # and subtract it from that
    # episode._agent_reward_history[agent_id].append(reward)


# value_tuples = []
# for config_type, config_dict in config.var_configs.items():
#     for key in config_dict:
#         assert type(config.var_configs[config_type][key]) == list,
# "var_config should be a dict of dicts with lists as the leaf values to
# allow each configuration option to take multiple possible values"
#         value_tuples.append(config.var_configs[config_type][key])
#
# import itertools
# cartesian_product_configs = list(itertools.product(*value_tuples))
# print("Total number of configs. to run:", len(cartesian_product_configs))
if args.config_num is None:
    cartesian_product_configs = config.cartesian_product_configs
    # pass
else:
    cartesian_product_configs = [config.cartesian_product_configs[
        args.config_num]]

# hack ###TODO remove?
if 'random_configs' in dir(config):
    random_configs = config.random_configs  # [args.agent_config_num]
    if args.agent_config_num is not None:
        random_configs = [config.random_configs[args.agent_config_num]]
        # print("Single random_config of agent to be run:", random_config)
else:
    random_configs = [()] * len(cartesian_product_configs)


def deepmerge(a, b, path=None):
    '''Merges dict b into dict a

    Based on: https://stackoverflow.com/questions/7204805/how-to-merge-
              dictionaries-of-dictionaries/7205107#7205107
    '''
    if path is None:
        path = []
    for key in b:
        if key in a:
            if isinstance(a[key], dict) and isinstance(b[key], dict):
                deepmerge(a[key], b[key], path + [str(key)])
            elif a[key] == b[key]:
                pass  # same leaf value
            else:
                raise Exception('Conflict at %s' % '.'.join(path + [str(key)]))
        else:
            a[key] = b[key]
    return a


pp = pprint.PrettyPrinter(indent=4)

for enum_conf_1, current_config_ in enumerate(cartesian_product_configs):
    for enum_conf_2, random_config_ in enumerate(random_configs):
        print("current_config of agent to be run:", current_config_,
              enum_conf_1)
        print("random_config of agent to be run:", random_config_, enum_conf_2)

        # TODO Remove #hack because this ignores model_config that may be at
        # end of current_config!
        current_config = current_config_ + random_config_
        algorithm = config.algorithm

        agent_config = config.agent_config
        model_config = config.model_config
        env_config = config.env_config
        # sys.exit(0)

        for config_type, config_dict in config.var_configs.items():
            for key in config_dict:
                # if config_type == "env_config": # There is a dummy seed in the env_config because it's not used in the environment. It implies a different seed for the agent on every launch as the seed for Ray is not being set here. I faced problems with Ray's seeding process.
                if config_type == "env":  # hack All these are hacks to get around different limitations
                    if key == 'reward_noise':
                        # this works because env_configs are 1st in the OrderedDict
                        reward_noise_ = current_config[list(var_env_configs).index(key)]
                        env_config["env_config"][key] = tune.function(
                            lambda a: a.normal(0, reward_noise_))
                        # hack Needed to be able to write scalar value of std dev. to stats file instead of the lambda function above ###TODO Could remove the hack by creating a class for the noises and changing its repr()
                        env_config["env_config"]['reward_noise_std'] = reward_noise_
                    elif key == 'transition_noise' and env_config["env_config"]["state_space_type"] == "continuous":
                        transition_noise_ = current_config[list(var_env_configs).index(key)]
                        env_config["env_config"][key] = tune.function(
                            lambda a: a.normal(0, transition_noise_))
                        env_config["env_config"]['transition_noise_std'] = transition_noise_  # hack
                    elif key == 'reward_dist_end_pts':
                        # this works because env_configs are 1st in the OrderedDict
                        reward_dist_ = current_config[list(var_env_configs).index(key)]

                        permutations = []
                        length = current_config[list(var_env_configs).index("sequence_length")]
                        diameter = current_config[list(var_env_configs).index("diameter")]
                        action_space_size = current_config[list(
                            var_env_configs).index("action_space_size")]
                        state_space_size = action_space_size * diameter
                        terminal_state_density = current_config[list(
                            var_env_configs).index("terminal_state_density")]
                        maximum = state_space_size * (1 - terminal_state_density)/diameter
                        fraction = current_config[list(var_env_configs).index("reward_density")]

                        for i in range(length):
                            permutations.append(maximum - i // diameter)
                        num_possible_permutations = np.prod(permutations)
                        num_sel_sequences = int(fraction * num_possible_permutations)
                        if num_sel_sequences == 0:
                            num_sel_sequences = 1
                            warnings.warn(
                                '0 rewardable sequences per independent set for given reward_density, sequence_length, diameter and terminal_state_density. Setting it to 1.')

                        num_rews = diameter * num_sel_sequences
                        print("num_rewardable_sequences set to:", num_rews)
                        if num_rews == 1:
                            rews = [1.0]
                        else:
                            rews = np.linspace(reward_dist_[0], reward_dist_[1], num=num_rews)
                        assert rews[-1] == 1.0
                        np.random.shuffle(rews)

                        def get_rews(rng, r_dict):
                            return rews[len(r_dict)]

                        env_config["env_config"]['reward_dist'] = tune.function(get_rews)
                        env_config["env_config"]['reward_dist_end_pts'] = reward_dist_
                        env_config["env_config"]['state_space_size'] = action_space_size * diameter
                    else:
                        env_config["env_config"][key] = current_config[list(
                            var_env_configs).index(key)]

                elif config_type == "agent":
                    num_configs_done = len(list(var_env_configs))
                    if algorithm == 'SAC' and key == 'critic_learning_rate':  # hack
                        value = current_config[num_configs_done +
                                               list(config.var_configs[config_type]).index(key)]
                        agent_config['optimization'] = {
                            key: value,
                            'actor_learning_rate': value,
                            'entropy_learning_rate': value,
                        }
                    elif algorithm == 'SAC' and key == 'fcnet_hiddens':  # hack
                        agent_config['Q_model'] = {
                            key: current_config[num_configs_done + list(config.var_configs[config_type]).index(key)],
                            "fcnet_activation": "relu",
                        }
                        agent_config['policy_model'] = {
                            key: current_config[num_configs_done + list(config.var_configs[config_type]).index(key)],
                            "fcnet_activation": "relu",
                        }
                    else:
                        agent_config[key] = current_config[num_configs_done +
                                                           list(config.var_configs[config_type]).index(key)]

                elif config_type == "model":
                    num_configs_done = len(list(var_env_configs)) + len(list(var_agent_configs))
                    model_config["model"][key] = current_config[num_configs_done +
                                                                list(config.var_configs[config_type]).index(key)]

        # hacks begin:
        if "model" in model_config and model_config["model"]["use_lstm"]:
            model_config["model"]["max_seq_len"] = env_config["env_config"]["delay"] + \
                env_config["env_config"]["sequence_length"] + 1

        # TODO Find a better way to enforce these?? Especially problematic for TD3 because then more values for target_noise_clip are witten to CSVs than actually used during HPO but for normal (non-HPO) runs this needs to be not done.
        if algorithm == 'DDPG':
            agent_config["actor_lr"] = agent_config["critic_lr"]
            agent_config["actor_hiddens"] = agent_config["critic_hiddens"]
        elif algorithm == 'TD3':
            agent_config["target_noise_clip"] = agent_config["target_noise_clip_relative"] * \
                agent_config["target_noise"]
            # hack have to delete it otherwise Ray will crash for unknown config param.
            del agent_config["target_noise_clip_relative"]

        # else: #if algorithm == 'SAC':
        if "state_space_type" in env_config:
            if env_config["env_config"]["state_space_type"] == 'continuous':
                env_config["env_config"]["action_space_dim"] = env_config["env_config"]["state_space_dim"]

        # hacks end

        eval_config = config.eval_config

        if env_config["env"] in ["HalfCheetahWrapper-v3", "HopperWrapper-v3", "PusherWrapper-v2", "ReacherWrapper-v2"]:
            # hack This is needed so that the environment runs the same amount of seconds of simulation, even though episode steps are different.
            if "time_unit" in env_config["env_config"]:
                env_config["horizon"] /= env_config["env_config"]["time_unit"]
                env_config["horizon"] = int(env_config["horizon"])

                agent_config["learning_starts"] /= env_config["env_config"]["time_unit"]
                agent_config["learning_starts"] = int(agent_config["learning_starts"])

                agent_config["timesteps_per_iteration"] /= env_config["env_config"]["time_unit"]
                agent_config["timesteps_per_iteration"] = int(
                    agent_config["timesteps_per_iteration"])

                eval_config["evaluation_config"]["horizon"] /= env_config["env_config"]["time_unit"]
                eval_config["evaluation_config"]["horizon"] = int(
                    eval_config["evaluation_config"]["horizon"])

                # this is needed because Ray (until version 0.8.6 I think) fixes the ratio of number of samples trained/number of steps sampled in environment
                agent_config["train_batch_size"] *= env_config["env_config"]["time_unit"]
                agent_config["train_batch_size"] = int(agent_config["train_batch_size"])

        extra_config = {
            "callbacks": {
                #                 "on_episode_start": tune.function(on_episode_start),
                # "on_episode_step": tune.function(on_episode_step),
                "on_episode_end": tune.function(on_episode_end),
                #                 "on_sample_end": tune.function(on_sample_end),
                "on_train_result": tune.function(on_train_result),
                #                 "on_postprocess_traj": tune.function(on_postprocess_traj),
            },
            # "log_level": 'WARN',
        }

        # tune_config = reduce(deepmerge, [agent_config, env_config, model_config, eval_config, extra_config])
        # This works because the dictionaries involved have mutually exclusive sets of keys, otherwise we would need to use a deepmerge!
        tune_config = {**agent_config, **model_config, **env_config, **eval_config, **extra_config}
        print("tune_config:",)
        pp.pprint(tune_config)

        # hack Common #mujoco wrapper to allow Mujoco envs to be wrapped by MujocoEnvWrapper (which fiddles with lower-level Mujoco stuff) and then by GymEnvWrapper which is more general and basically adds dimensions from MDPP which are common to discrete and continuous environments
        if env_config["env"] in ["HalfCheetahWrapper-v3", "HopperWrapper-v3", "PusherWrapper-v2", "ReacherWrapper-v2"]:
            def create_gym_env_wrapper_mujoco_wrapper(config, wrapped_mujoco_env):
                '''Creates a GymEnvWrapper around a MujocoEnvWrapper
                '''
                from mdp_playground.envs.gym_env_wrapper import GymEnvWrapper
                me = wrapped_mujoco_env(**config)
                # IMP Had initially thought to put this config in config["GymEnvWrapper"] but because of code below which converts var_env_configs to env_config, it's best to leave those configs as top level configs in the dict!
                gew = GymEnvWrapper(me, **config)
                return gew

        # default settings for #timesteps_total
        if env_config["env"] in ["HalfCheetahWrapper-v3"]:  # hack
            timesteps_total = 3000000

            from mdp_playground.envs.mujoco_env_wrapper import get_mujoco_wrapper  # hack
            from gym.envs.mujoco.half_cheetah_v3 import HalfCheetahEnv
            wrapped_mujoco_env = get_mujoco_wrapper(HalfCheetahEnv)
            register_env("HalfCheetahWrapper-v3",
                         lambda config: create_gym_env_wrapper_mujoco_wrapper(config, wrapped_mujoco_env))

        elif env_config["env"] in ["HopperWrapper-v3"]:  # hack
            timesteps_total = 1000000

            from mdp_playground.envs.mujoco_env_wrapper import get_mujoco_wrapper  # hack
            from gym.envs.mujoco.hopper_v3 import HopperEnv
            wrapped_mujoco_env = get_mujoco_wrapper(HopperEnv)
            register_env(
                "HopperWrapper-v3", lambda config: create_gym_env_wrapper_mujoco_wrapper(config, wrapped_mujoco_env))

        elif env_config["env"] in ["PusherWrapper-v2"]:  # hack
            timesteps_total = 500000

            from mdp_playground.envs.mujoco_env_wrapper import get_mujoco_wrapper  # hack
            from gym.envs.mujoco.pusher import PusherEnv
            wrapped_mujoco_env = get_mujoco_wrapper(PusherEnv)
            register_env(
                "PusherWrapper-v2",
                lambda config: create_gym_env_wrapper_mujoco_wrapper(
                    config, wrapped_mujoco_env))

        elif env_config["env"] in ["ReacherWrapper-v2"]:  # hack
            timesteps_total = 500000

            # hack
            from mdp_playground.envs.mujoco_env_wrapper import (
                get_mujoco_wrapper,)
            from gym.envs.mujoco.reacher import ReacherEnv
            wrapped_mujoco_env = get_mujoco_wrapper(ReacherEnv)
            register_env(
                "ReacherWrapper-v2",
                lambda config: create_gym_env_wrapper_mujoco_wrapper(
                    config, wrapped_mujoco_env))

        elif env_config["env"] in ["GymEnvWrapper-Atari"]:  # hack
            if "AtariEnv" in env_config["env_config"]:
                timesteps_total = 10_000_000

        else:
            if algorithm == 'DQN':
                timesteps_total = 20000
            elif algorithm == 'A3C':  # hack
                timesteps_total = 150000
            else:  # if algorithm == 'DDPG': #hack
                timesteps_total = 20000

        if 'timesteps_total' in dir(config):
            timesteps_total = config.timesteps_total

        if env_config["env"] in ["HalfCheetahWrapper-v3", "HopperWrapper-v3",
                                 "PusherWrapper-v2", "ReacherWrapper-v2"]:
            # hack This is needed so that the environment runs the same amount
            # of seconds of simulation, even though episode steps are different
            if "time_unit" in env_config["env_config"]:
                timesteps_total /= env_config["env_config"]["time_unit"]
                timesteps_total = int(timesteps_total)

        print("\n\033[1;32m======== Running on environment: " + env_config[
            "env"] + " =========\033[0;0m\n")
        print("\n\033[1;32m======== for " + str(
            timesteps_total) + " steps =========\033[0;0m\n")

        analysis = tune.run(
            algorithm,
            # IMP Name has to be specified otherwise, may lead to clashing for
            # temp file in ~/ray_results/... directory.
            name=algorithm + str(args.exp_name.split('/')[-1]) + '_' + str(
                args.config_num),
            stop={
                "timesteps_total": timesteps_total,
            },
            config=tune_config,
            checkpoint_at_end=args.save_model,
            local_dir=args.framework_dir + '/_ray_results',
            # return_trials=True # add trials = tune.run( above
        )
=======

    if 'timesteps_total' in dir(config):
        timesteps_total = config.timesteps_total
    else:
        timesteps_total = tune_config["timesteps_total"]

    del tune_config["timesteps_total"] #hack Ray doesn't allow unknown configs


    print("\n\033[1;32m======== Running on environment: " + tune_config["env"] \
    + " =========\033[0;0m\n")
    print("\n\033[1;32m======== for " + str(timesteps_total) \
    + " steps =========\033[0;0m\n")

    tune.run(
        algorithm,
        name=algorithm + str(stats_file_name.split('/')[-1]) + '_' \
        + str(args.config_num), ####IMP "name" has to be specified, otherwise,
        # it may lead to clashing for temp file in ~/ray_results/... directory.
        stop={
            "timesteps_total": timesteps_total,
              },
        config=tune_config,
        checkpoint_at_end=args.save_model,
        local_dir=args.framework_dir + '/_ray_results',
        #return_trials=True # add trials = tune.run( above
    )
>>>>>>> e350c5e8

        pickle.dump(analysis, open("{}_analysis.pickle".format(args.exp_name),
                    "wb"))

end = time.time()
print("No. of seconds to run:", end - start)<|MERGE_RESOLUTION|>--- conflicted
+++ resolved
@@ -8,78 +8,24 @@
 from __future__ import division
 from __future__ import print_function
 
-<<<<<<< HEAD
-import pprint
-import os
-import sys
-import time
-from ray.rllib.models import ModelCatalog
-from ray.rllib.models.preprocessors import OneHotPreprocessor
-import importlib
 import argparse
-=======
 import mdp_playground.config_processor as config_processor
->>>>>>> e350c5e8
 import numpy as np
 import copy
+import os
 import warnings
 import logging
 import dill as pickle
 
-import ray
 from ray import tune
-<<<<<<< HEAD
-from mdp_playground.envs import RLToyEnv
-from ray.tune.registry import register_env
-register_env("RLToy-v0", lambda config: RLToyEnv(**config))
-
-
-def create_gym_env_wrapper_atari(config):
-    from gym.envs.atari import AtariEnv
-    from mdp_playground.envs.gym_env_wrapper import GymEnvWrapper
-    ae = AtariEnv(**config["AtariEnv"])
-    # IMP Had initially thought to put this config in config["GymEnvWrapper"]
-    # but because of code below which converts var_env_configs to env_config,
-    # it's best to leave those configs as top level configs in the dict!
-    gew = GymEnvWrapper(ae, **config)
-    return gew
-
-
-register_env("GymEnvWrapper-Atari",
-             lambda config: create_gym_env_wrapper_atari(config))
-
-
-def create_gym_env_wrapper_frame_stack_atari(config):  # hack ###TODO remove?
-    '''When using frameStack GymEnvWrapper should wrap AtariEnv using
-    wrap_deepmind_ray and therefore this function sets "wrap_deepmind_ray":
-    True and 'frame_skip': 1 inside config so as to keep config same as for
-    create_gym_env_wrapper_atari above and reduce manual errors when switching
-    between the 2.
-    '''
-    config["wrap_deepmind_ray"] = True  # hack
-    config["frame_skip"] = 1  # hack
-    from mdp_playground.envs.gym_env_wrapper import GymEnvWrapper
-    import gym
-    game = config["AtariEnv"]["game"]
-    game = ''.join([g.capitalize() for g in game.split('_')])
-    ae = gym.make('{}NoFrameskip-v4'.format(game))
-    # IMP Had initially thought to put this config in config["GymEnvWrapper"]
-    # but because of code below which converts var_env_configs to env_config,
-    # it's best to leave those configs as top level configs in the dict!
-    gew = GymEnvWrapper(ae, **config)
-    return gew
-
-
-register_env("GymEnvWrapperFrameStack-Atari",
-             lambda config: create_gym_env_wrapper_frame_stack_atari(config))
-
-=======
 from ray.rllib.utils.seed import seed as rllib_seed
->>>>>>> e350c5e8
 
 # import configparser
+import pprint
+pp = pprint.PrettyPrinter(indent=4)
 
-<<<<<<< HEAD
+#TODO Different seeds for Ray Trainer (TF, numpy, Python; Torch, Env), Environment (it has multiple sources of randomness too), Ray Evaluator
+log_level_ = logging.WARNING ##TODO Make a runtime argument
 # docstring at beginning of the file is stored in __doc__
 parser = argparse.ArgumentParser(description=__doc__)
 parser.add_argument('-c', '--config-file', dest='config_file', action='store',
@@ -157,36 +103,6 @@
 #                     'and this number corresponds to the configuration number'
 #                     ' in this list.'
 #                     ' Please look in to the code for details.')
-=======
-import pprint
-pp = pprint.PrettyPrinter(indent=4)
-
-#TODO Different seeds for Ray Trainer (TF, numpy, Python; Torch, Env), Environment (it has multiple sources of randomness too), Ray Evaluator
-log_level_ = logging.WARNING ##TODO Make a runtime argument
-
-parser = argparse.ArgumentParser(description=__doc__) # docstring at beginning of the file is stored in __doc__
-parser.add_argument('-c', '--config-file', dest='config_file', action='store', default='default_config',
-                   help='Configuration file containing configuration to run experiments. It must be a Python file so config can be given programmatically. There are 2 types of configs - VARIABLE CONFIG across the experiments and STATIC CONFIG across the experiments. \nVARIABLE CONFIGS: The OrderedDicts var_env_configs, var_agent_configs and var_model_configs hold configuration options that are variable for the environment, agent and model across the current experiment. For each configuration option, the option is the key in the dict and its value is a list of values it can take for the current experiment. A Cartesian product of these lists is taken to generate various possible configurations to be run. For example, you might want to vary "delay" for the current experiment. Then "delay" would be a key in var_env_configs dict and its value would be a list of values it can take. Because Ray does not have a common way to address this specification of configurations for its agents, there are a few hacky ways to set var_agent_configs and var_model_configs currently. Please see sample experiment config files in the experiments directory to see how to set the values for a given algorithm. \nSTATIC CONFIGS: env_config, agent_config and model_config are dicts which hold the static configuration for the current experiment as a normal Python dict.') ####TODO Update docs regarding how to get configs to run: i.e., Cartesian product, or random, etc.
-parser.add_argument('-e', '--exp-name', dest='exp_name', action='store', default='mdpp_default_experiment',
-                   help='The user-chosen name of the experiment. This is used as the prefix of the output files (the prefix also contains config_num if that is provided). It will save stats to 2 CSV files, with the filenames as the one given as argument'
-                   ' and another file with an extra "_eval" in the filename that contains evaluation stats during the training. Appends to existing files or creates new ones if they don\'t exist.')
-parser.add_argument('-n', '--config-num', dest='config_num', action='store', default=None, type=int,
-                   help='Used for running the configurations of experiments in parallel. This is appended to the prefix of the output files (after exp_name).'
-                   ' A Cartesian product of different configuration values for the experiment will be taken and ordered as a list and this number corresponds to the configuration number in this list.'
-                   ' Please look in to the code for details.')
-parser.add_argument('-f', '--framework', dest='framework', action='store', default='ray', type=str,
-                   help='Specify framework to run experiments (Current options: Ray Rllib, Stable Baselines).')
-parser.add_argument('-a', '--agent-config-num', dest='agent_config_num', action='store', default=None, type=int,
-                   help='Used for running the configurations of experiments in parallel. This is appended to the prefix of the output files (after exp_name).') ###TODO Remove? #hack to run 1000 x 1000 env configs x agent configs. Storing all million of them in memory may be too inefficient?
-parser.add_argument('-m', '--save-model', dest='save_model', action='store', default=False, type=bool,
-                   help='Option to specify whether or not to save trained NN model at the end of training.')
-parser.add_argument('-t', '--framework-dir', dest='framework_dir', action='store', default='/tmp/', type=str,
-                   help='Prefix of directory to be used by underlying framework (e.g. Ray Rllib, Stable Baselines 3). This name will be passed to the framework.')
-# parser.add_argument('-t', '--tune-hps', dest='tune_hps', action='store', default=False, type=bool,
-#                    help='Used for tuning the hyperparameters that can be used for experiments later.'
-#                    ' A Cartesian product of different configuration values for the experiment will be taken and ordered as a list and this number corresponds to the configuration number in this list.'
-#                    ' Please look in to the code for details.')
->>>>>>> e350c5e8
 
 
 args = parser.parse_args()
@@ -196,64 +112,16 @@
     config_file = args.config_file[:-3]
 
 # print("config_file_path:", config_file_path)
-<<<<<<< HEAD
-sys.path.insert(1, config_file_path)  # hack
-config = importlib.import_module(args.config_file.split('/')[-1], package=None)
-print("Number of seeds for environment:", config.num_seeds)
-print("Configuration number(s) that will be run:",
-      "all" if args.config_num is None else args.config_num)
-=======
->>>>>>> e350c5e8
 
 stats_file_name = os.path.abspath(args.exp_name)
 
 if args.config_num is not None:
     stats_file_name += '_' + str(args.config_num)
-<<<<<<< HEAD
-# ###TODO Remove? If we append both these nums then, that can lead to 1M small
-# files for 1000x1000 configs which doesn't play well with our Nemo cluster.
-# elif args.agent_config_num is not None:
-=======
 # elif args.agent_config_num is not None: ###IMP Commented out! If we append both these nums then, that can lead to 1M small files for 1000x1000 configs which doesn't play well with our Nemo cluster.
->>>>>>> e350c5e8
 #     stats_file_name += '_' + str(args.agent_config_num)
 
 print("Stats file being written to:", stats_file_name)
 
-<<<<<<< HEAD
-# TODO Different seeds for Ray Trainer (TF, numpy, Python; Torch, Env),
-# Environment (it has multiple sources of randomness too), Ray Evaluator
-ModelCatalog.register_custom_preprocessor("ohe", OneHotPreprocessor)
-
-log_level_ = logging.WARNING  # TODO Make a runtime argument
-
-if config.algorithm == 'DQN':
-    ray.init(object_store_memory=int(2e9), _redis_max_memory=int(1e9),
-             _temp_dir='/tmp/ray' + str(args.config_num),
-             logging_level=log_level_, local_mode=True,
-             # webui_host='0.0.0.0'); logging_level=logging.INFO,
-             )
-
-    # ray.init(object_store_memory=int(2e9), redis_max_memory=int(1e9),
-    #          local_mode=True, plasma_directory='/tmp') #, memory=int(8e9),
-    # local_mode=True # local_mode (bool): If true, the code will be executed
-    # serially. This is useful for debugging. # when true on_train_result and
-    # on_episode_end operate in the same current directory as the script. A3C
-    # is crashing in local mode, so didn't use it and had to work around by
-    # giving full path + filename in stats_file_name.; also has argument
-    # driver_object_store_memory=, plasma_directory='/tmp'
-
-elif config.algorithm == 'A3C':  # hack
-    ray.init(object_store_memory=int(2e9), _redis_max_memory=int(1e9),
-             _temp_dir='/tmp/ray' + str(args.config_num),
-             logging_level=log_level_)
-    # ray.init(object_store_memory=int(2e9), redis_max_memory=int(1e9),
-    #          local_mode=True, plasma_directory='/tmp')
-else:
-    ray.init(object_store_memory=int(2e9), _redis_max_memory=int(1e9),
-             local_mode=True, _temp_dir='/tmp/ray' + str(args.config_num),
-             logging_level=log_level_)
-=======
 config, final_configs =  config_processor.process_configs(config_file, stats_file_prefix=stats_file_name, framework=args.framework, config_num=args.config_num, log_level=log_level_)
 
 print("Configuration number(s) that will be run:", "all" if args.config_num is None else args.config_num)
@@ -263,40 +131,10 @@
 # print("default_config:", default_config)
 # print(os.path.abspath(args.config_file)) # 'experiments/dqn_seq_del.py'
 
->>>>>>> e350c5e8
 
 import time
 start = time.time()
 
-<<<<<<< HEAD
-# hack because this needs to be read in on_train_result and trying to read
-# config there raises an error because it's been imported from a Python module
-# and I think they try to reload it there.
-var_configs_deepcopy = copy.deepcopy(config.var_configs)
-if "timesteps_total" in dir(config):
-    hacky_timesteps_total = config.timesteps_total  # hack
-
-if "env" in config.var_configs:
-    var_env_configs = config.var_configs["env"]  # hack
-else:
-    var_env_configs = []
-if "agent" in config.var_configs:
-    var_agent_configs = config.var_configs["agent"]  # hack
-else:
-    var_agent_configs = []
-if "model" in config.var_configs:
-    var_model_configs = config.var_configs["model"]  # hack
-else:
-    var_model_configs = []
-
-config_algorithm = config.algorithm  # hack
-# sys.exit(0)
-
-
-print('# Algorithm, state_space_size, action_space_size, delay, sequence_'
-      'length, reward_density, make_denser, terminal_state_density, '
-      'transition_noise, reward_noise ')
-=======
 
 
 if args.config_num is None:
@@ -306,7 +144,6 @@
     final_configs = [final_configs[args.config_num]]
 
 
->>>>>>> e350c5e8
 
 
 for enum_conf_1, current_config_ in enumerate(final_configs):
@@ -314,498 +151,11 @@
 
     algorithm = config.algorithm
 
-<<<<<<< HEAD
-hack_filename = stats_file_name + '.csv'
-fout = open(hack_filename, 'a')  # hardcoded
-fout.write('# training_iteration, algorithm, ')
-for config_type, config_dict in var_configs_deepcopy.items():
-    for key in config_dict:
-        # if config_type == "agent":
-        #     if config_algorithm == 'SAC' and key == "critic_learning_rate":
-        #         real_key = "lr" #hack due to Ray's weird ConfigSpaces
-        #         fout.write(real_key + ', ')
-        #     elif config_algorithm == 'SAC' and key == "fcnet_hiddens":
-        #         #hack due to Ray's weird ConfigSpaces
-        #         fout.write('fcnet_hiddens' + ', ')
-        #     else:
-        #         fout.write(key + ', ')
-        # else:
-        fout.write(key + ', ')
-fout.write('timesteps_total, episode_reward_mean, episode_len_mean\n')
-fout.close()
-=======
->>>>>>> e350c5e8
 
     tune_config = current_config_
     print("tune_config:",)
     pp.pprint(tune_config)
 
-<<<<<<< HEAD
-start = time.time()
-
-# Ray callback to write training stats to CSV file at end of every training
-# iteration
-
-
-def on_train_result(info):
-    training_iteration = info["result"]["training_iteration"]
-    # algorithm = info["trainer"]._name
-
-    # Writes every iteration, would slow things down. #hack
-    fout = open(hack_filename, 'a')  # hardcoded
-    fout.write(str(training_iteration) + ' ' + config_algorithm + ' ')
-    for config_type, config_dict in var_configs_deepcopy.items():
-        for key in config_dict:
-            if config_type == "env":
-                if key == 'reward_noise':
-                    fout.write('%.2e' % info["result"]["config"]  # hack
-                               ["env_config"]['reward_noise_std'] + ' ')
-                elif key == 'transition_noise' and info["result"]["config"][
-                        "env_config"]["state_space_type"] == "continuous":
-                    fout.write('%.2e' % info["result"]["config"]  # hack
-                               ["env_config"]['transition_noise_std'] + ' ')
-                else:
-                    field_val = info["result"]["config"]["env_config"][key]
-                    if isinstance(field_val, float):
-                        str_to_write = '%.2e' % field_val
-                    elif type(field_val) == list:
-                        str_to_write = "["
-                        for elem in field_val:
-                            # print(key)
-                            str_to_write += '%.2e' % elem if isinstance(
-                                    elem, float) else str(elem)
-                            str_to_write += ","
-                        str_to_write += "]"
-                    else:
-                        str_to_write = str(field_val).replace(' ', '')
-                    str_to_write += ' '
-                    fout.write(str_to_write)
-            elif config_type == "agent":
-                if config_algorithm == 'SAC' and key == "critic_learning_rate":
-                    # real_key = "lr"  # hack due to Ray's weird ConfigSpaces
-                    fout.write('%.2e' % info["result"]["config"]
-                               ['optimization'][key].replace(' ', '') + ' ')
-                elif config_algorithm == 'SAC' and key == "fcnet_hiddens":
-                    # hack due to Ray's weird ConfigSpaces
-                    str_to_write = str(info["result"]["config"]["Q_model"]
-                                       [key]).replace(' ', '') + ' '
-                    fout.write(str_to_write)
-                # elif config_algorithm == 'SAC' and key == "policy_model":
-                #     #hack due to Ray's weird ConfigSpaces
-                #     pass
-                    # fout.write(str(info["result"]["config"][key][
-                    #       'fcnet_hiddens']).replace(' ', '') + ' ')
-                else:
-                    # hack ray 0.7.3 will have exploration_fraction but not
-                    # versions later than ~0.9
-                    if (key == "exploration_fraction"
-                            and "exploration_fraction" not in info["result"][
-                            "config"]):
-                        # convert to fraction to be similar to old
-                        # exploration_fraction
-                        field_val = info["result"]["config"][
-                                "exploration_config"]["epsilon_timesteps"] / \
-                            hacky_timesteps_total
-                    else:
-                        field_val = info["result"]["config"][key]
-                    str_to_write = '%.2e' % field_val if isinstance(
-                        field_val, float) else str(field_val).replace(' ', '')
-                    str_to_write += ' '
-                    fout.write(str_to_write)
-            elif config_type == "model":
-                # if key == 'conv_filters':
-                fout.write(str(info["result"]["config"]["model"][key]).replace(
-                        ' ', '') + ' ')
-
-    # Write train stats
-    # also has episodes_total and training_iteration
-    timesteps_total = info["result"]["timesteps_total"]
-    # also has max and min
-    episode_reward_mean = info["result"]["episode_reward_mean"]
-    # print("Custom_metrics: ", info["result"]["step_reward_mean"],
-    #       info["result"]["step_reward_max"], info["result"][
-    #       "step_reward_min"])
-    episode_len_mean = info["result"]["episode_len_mean"]
-
-    # timesteps_total always HAS to be the 1st written: analysis.py depends on
-    # it
-    fout.write(str(timesteps_total) + ' ' + '%.2e' % episode_reward_mean +
-               ' ' + '%.2e' % episode_len_mean + '\n')
-    fout.close()
-
-    # print("##### hack_filename: ", hack_filename)
-    # print(os.getcwd())
-
-    # We did not manage to find an easy way to log evaluation stats for Ray
-    # without the following hack which demarcates the end of a training
-    # iteration in the evaluation stats file
-    hack_filename_eval = stats_file_name + '_eval.csv'
-    fout = open(hack_filename_eval, 'a')  # hardcoded
-
-    import os
-    import psutil
-    mem_used_mb = psutil.Process(os.getpid()).memory_info().rss / 1024 ** 2
-
-    fout.write('#HACK STRING EVAL, mem_used_mb: ' + str(mem_used_mb) + "\n")
-    fout.close()
-
-    info["result"]["callback_ok"] = True
-
-
-# Ray callback to write evaluation stats to CSV file at end of every training
-# iteration on_episode_end is used because these results won't be available
-# on_train_result but only after every episode has ended during evaluation
-# (evaluation phase is checked for by using dummy_eval)
-def on_episode_end(info):
-    if "dummy_eval" in info["env"].get_unwrapped()[0].config:
-        # print("###on_episode_end info", info["env"].get_unwrapped()[
-        #   0].config["make_denser"], info["episode"].total_reward,
-        #   info["episode"].length) #, info["episode"]._agent_reward_history)
-        reward_this_episode = info["episode"].total_reward
-        length_this_episode = info["episode"].length
-        hack_filename_eval = stats_file_name + '_eval.csv'
-        fout = open(hack_filename_eval, 'a')  # hardcoded
-        fout.write('%.2e' % reward_this_episode + ' ' + str(
-            length_this_episode) + "\n")
-        fout.close()
-
-
-def on_episode_step(info):
-    episode = info["episode"]
-    if "step_reward" not in episode.custom_metrics:
-        episode.custom_metrics["step_reward"] = []
-        step_reward = episode.total_reward
-    else:
-        step_reward = episode.total_reward - np.sum(episode.custom_metrics[
-            "step_reward"])
-        # This line should not be executed the 1st time this function is called
-        # because no step has actually taken place then (Ray 0.9.0)!!
-        episode.custom_metrics["step_reward"].append(step_reward)
-    # episode.custom_metrics = {}
-    # episode.user_data = {}
-    # episode.hist_data = {}
-    # Next 2 are the same, except 1st one is total episodic reward _per_ agent
-    # episode.agent_rewards = defaultdict(float)
-    # episode.total_reward += reward
-    # only hack to get per step reward seems to be to store prev total_reward
-    # and subtract it from that
-    # episode._agent_reward_history[agent_id].append(reward)
-
-
-# value_tuples = []
-# for config_type, config_dict in config.var_configs.items():
-#     for key in config_dict:
-#         assert type(config.var_configs[config_type][key]) == list,
-# "var_config should be a dict of dicts with lists as the leaf values to
-# allow each configuration option to take multiple possible values"
-#         value_tuples.append(config.var_configs[config_type][key])
-#
-# import itertools
-# cartesian_product_configs = list(itertools.product(*value_tuples))
-# print("Total number of configs. to run:", len(cartesian_product_configs))
-if args.config_num is None:
-    cartesian_product_configs = config.cartesian_product_configs
-    # pass
-else:
-    cartesian_product_configs = [config.cartesian_product_configs[
-        args.config_num]]
-
-# hack ###TODO remove?
-if 'random_configs' in dir(config):
-    random_configs = config.random_configs  # [args.agent_config_num]
-    if args.agent_config_num is not None:
-        random_configs = [config.random_configs[args.agent_config_num]]
-        # print("Single random_config of agent to be run:", random_config)
-else:
-    random_configs = [()] * len(cartesian_product_configs)
-
-
-def deepmerge(a, b, path=None):
-    '''Merges dict b into dict a
-
-    Based on: https://stackoverflow.com/questions/7204805/how-to-merge-
-              dictionaries-of-dictionaries/7205107#7205107
-    '''
-    if path is None:
-        path = []
-    for key in b:
-        if key in a:
-            if isinstance(a[key], dict) and isinstance(b[key], dict):
-                deepmerge(a[key], b[key], path + [str(key)])
-            elif a[key] == b[key]:
-                pass  # same leaf value
-            else:
-                raise Exception('Conflict at %s' % '.'.join(path + [str(key)]))
-        else:
-            a[key] = b[key]
-    return a
-
-
-pp = pprint.PrettyPrinter(indent=4)
-
-for enum_conf_1, current_config_ in enumerate(cartesian_product_configs):
-    for enum_conf_2, random_config_ in enumerate(random_configs):
-        print("current_config of agent to be run:", current_config_,
-              enum_conf_1)
-        print("random_config of agent to be run:", random_config_, enum_conf_2)
-
-        # TODO Remove #hack because this ignores model_config that may be at
-        # end of current_config!
-        current_config = current_config_ + random_config_
-        algorithm = config.algorithm
-
-        agent_config = config.agent_config
-        model_config = config.model_config
-        env_config = config.env_config
-        # sys.exit(0)
-
-        for config_type, config_dict in config.var_configs.items():
-            for key in config_dict:
-                # if config_type == "env_config": # There is a dummy seed in the env_config because it's not used in the environment. It implies a different seed for the agent on every launch as the seed for Ray is not being set here. I faced problems with Ray's seeding process.
-                if config_type == "env":  # hack All these are hacks to get around different limitations
-                    if key == 'reward_noise':
-                        # this works because env_configs are 1st in the OrderedDict
-                        reward_noise_ = current_config[list(var_env_configs).index(key)]
-                        env_config["env_config"][key] = tune.function(
-                            lambda a: a.normal(0, reward_noise_))
-                        # hack Needed to be able to write scalar value of std dev. to stats file instead of the lambda function above ###TODO Could remove the hack by creating a class for the noises and changing its repr()
-                        env_config["env_config"]['reward_noise_std'] = reward_noise_
-                    elif key == 'transition_noise' and env_config["env_config"]["state_space_type"] == "continuous":
-                        transition_noise_ = current_config[list(var_env_configs).index(key)]
-                        env_config["env_config"][key] = tune.function(
-                            lambda a: a.normal(0, transition_noise_))
-                        env_config["env_config"]['transition_noise_std'] = transition_noise_  # hack
-                    elif key == 'reward_dist_end_pts':
-                        # this works because env_configs are 1st in the OrderedDict
-                        reward_dist_ = current_config[list(var_env_configs).index(key)]
-
-                        permutations = []
-                        length = current_config[list(var_env_configs).index("sequence_length")]
-                        diameter = current_config[list(var_env_configs).index("diameter")]
-                        action_space_size = current_config[list(
-                            var_env_configs).index("action_space_size")]
-                        state_space_size = action_space_size * diameter
-                        terminal_state_density = current_config[list(
-                            var_env_configs).index("terminal_state_density")]
-                        maximum = state_space_size * (1 - terminal_state_density)/diameter
-                        fraction = current_config[list(var_env_configs).index("reward_density")]
-
-                        for i in range(length):
-                            permutations.append(maximum - i // diameter)
-                        num_possible_permutations = np.prod(permutations)
-                        num_sel_sequences = int(fraction * num_possible_permutations)
-                        if num_sel_sequences == 0:
-                            num_sel_sequences = 1
-                            warnings.warn(
-                                '0 rewardable sequences per independent set for given reward_density, sequence_length, diameter and terminal_state_density. Setting it to 1.')
-
-                        num_rews = diameter * num_sel_sequences
-                        print("num_rewardable_sequences set to:", num_rews)
-                        if num_rews == 1:
-                            rews = [1.0]
-                        else:
-                            rews = np.linspace(reward_dist_[0], reward_dist_[1], num=num_rews)
-                        assert rews[-1] == 1.0
-                        np.random.shuffle(rews)
-
-                        def get_rews(rng, r_dict):
-                            return rews[len(r_dict)]
-
-                        env_config["env_config"]['reward_dist'] = tune.function(get_rews)
-                        env_config["env_config"]['reward_dist_end_pts'] = reward_dist_
-                        env_config["env_config"]['state_space_size'] = action_space_size * diameter
-                    else:
-                        env_config["env_config"][key] = current_config[list(
-                            var_env_configs).index(key)]
-
-                elif config_type == "agent":
-                    num_configs_done = len(list(var_env_configs))
-                    if algorithm == 'SAC' and key == 'critic_learning_rate':  # hack
-                        value = current_config[num_configs_done +
-                                               list(config.var_configs[config_type]).index(key)]
-                        agent_config['optimization'] = {
-                            key: value,
-                            'actor_learning_rate': value,
-                            'entropy_learning_rate': value,
-                        }
-                    elif algorithm == 'SAC' and key == 'fcnet_hiddens':  # hack
-                        agent_config['Q_model'] = {
-                            key: current_config[num_configs_done + list(config.var_configs[config_type]).index(key)],
-                            "fcnet_activation": "relu",
-                        }
-                        agent_config['policy_model'] = {
-                            key: current_config[num_configs_done + list(config.var_configs[config_type]).index(key)],
-                            "fcnet_activation": "relu",
-                        }
-                    else:
-                        agent_config[key] = current_config[num_configs_done +
-                                                           list(config.var_configs[config_type]).index(key)]
-
-                elif config_type == "model":
-                    num_configs_done = len(list(var_env_configs)) + len(list(var_agent_configs))
-                    model_config["model"][key] = current_config[num_configs_done +
-                                                                list(config.var_configs[config_type]).index(key)]
-
-        # hacks begin:
-        if "model" in model_config and model_config["model"]["use_lstm"]:
-            model_config["model"]["max_seq_len"] = env_config["env_config"]["delay"] + \
-                env_config["env_config"]["sequence_length"] + 1
-
-        # TODO Find a better way to enforce these?? Especially problematic for TD3 because then more values for target_noise_clip are witten to CSVs than actually used during HPO but for normal (non-HPO) runs this needs to be not done.
-        if algorithm == 'DDPG':
-            agent_config["actor_lr"] = agent_config["critic_lr"]
-            agent_config["actor_hiddens"] = agent_config["critic_hiddens"]
-        elif algorithm == 'TD3':
-            agent_config["target_noise_clip"] = agent_config["target_noise_clip_relative"] * \
-                agent_config["target_noise"]
-            # hack have to delete it otherwise Ray will crash for unknown config param.
-            del agent_config["target_noise_clip_relative"]
-
-        # else: #if algorithm == 'SAC':
-        if "state_space_type" in env_config:
-            if env_config["env_config"]["state_space_type"] == 'continuous':
-                env_config["env_config"]["action_space_dim"] = env_config["env_config"]["state_space_dim"]
-
-        # hacks end
-
-        eval_config = config.eval_config
-
-        if env_config["env"] in ["HalfCheetahWrapper-v3", "HopperWrapper-v3", "PusherWrapper-v2", "ReacherWrapper-v2"]:
-            # hack This is needed so that the environment runs the same amount of seconds of simulation, even though episode steps are different.
-            if "time_unit" in env_config["env_config"]:
-                env_config["horizon"] /= env_config["env_config"]["time_unit"]
-                env_config["horizon"] = int(env_config["horizon"])
-
-                agent_config["learning_starts"] /= env_config["env_config"]["time_unit"]
-                agent_config["learning_starts"] = int(agent_config["learning_starts"])
-
-                agent_config["timesteps_per_iteration"] /= env_config["env_config"]["time_unit"]
-                agent_config["timesteps_per_iteration"] = int(
-                    agent_config["timesteps_per_iteration"])
-
-                eval_config["evaluation_config"]["horizon"] /= env_config["env_config"]["time_unit"]
-                eval_config["evaluation_config"]["horizon"] = int(
-                    eval_config["evaluation_config"]["horizon"])
-
-                # this is needed because Ray (until version 0.8.6 I think) fixes the ratio of number of samples trained/number of steps sampled in environment
-                agent_config["train_batch_size"] *= env_config["env_config"]["time_unit"]
-                agent_config["train_batch_size"] = int(agent_config["train_batch_size"])
-
-        extra_config = {
-            "callbacks": {
-                #                 "on_episode_start": tune.function(on_episode_start),
-                # "on_episode_step": tune.function(on_episode_step),
-                "on_episode_end": tune.function(on_episode_end),
-                #                 "on_sample_end": tune.function(on_sample_end),
-                "on_train_result": tune.function(on_train_result),
-                #                 "on_postprocess_traj": tune.function(on_postprocess_traj),
-            },
-            # "log_level": 'WARN',
-        }
-
-        # tune_config = reduce(deepmerge, [agent_config, env_config, model_config, eval_config, extra_config])
-        # This works because the dictionaries involved have mutually exclusive sets of keys, otherwise we would need to use a deepmerge!
-        tune_config = {**agent_config, **model_config, **env_config, **eval_config, **extra_config}
-        print("tune_config:",)
-        pp.pprint(tune_config)
-
-        # hack Common #mujoco wrapper to allow Mujoco envs to be wrapped by MujocoEnvWrapper (which fiddles with lower-level Mujoco stuff) and then by GymEnvWrapper which is more general and basically adds dimensions from MDPP which are common to discrete and continuous environments
-        if env_config["env"] in ["HalfCheetahWrapper-v3", "HopperWrapper-v3", "PusherWrapper-v2", "ReacherWrapper-v2"]:
-            def create_gym_env_wrapper_mujoco_wrapper(config, wrapped_mujoco_env):
-                '''Creates a GymEnvWrapper around a MujocoEnvWrapper
-                '''
-                from mdp_playground.envs.gym_env_wrapper import GymEnvWrapper
-                me = wrapped_mujoco_env(**config)
-                # IMP Had initially thought to put this config in config["GymEnvWrapper"] but because of code below which converts var_env_configs to env_config, it's best to leave those configs as top level configs in the dict!
-                gew = GymEnvWrapper(me, **config)
-                return gew
-
-        # default settings for #timesteps_total
-        if env_config["env"] in ["HalfCheetahWrapper-v3"]:  # hack
-            timesteps_total = 3000000
-
-            from mdp_playground.envs.mujoco_env_wrapper import get_mujoco_wrapper  # hack
-            from gym.envs.mujoco.half_cheetah_v3 import HalfCheetahEnv
-            wrapped_mujoco_env = get_mujoco_wrapper(HalfCheetahEnv)
-            register_env("HalfCheetahWrapper-v3",
-                         lambda config: create_gym_env_wrapper_mujoco_wrapper(config, wrapped_mujoco_env))
-
-        elif env_config["env"] in ["HopperWrapper-v3"]:  # hack
-            timesteps_total = 1000000
-
-            from mdp_playground.envs.mujoco_env_wrapper import get_mujoco_wrapper  # hack
-            from gym.envs.mujoco.hopper_v3 import HopperEnv
-            wrapped_mujoco_env = get_mujoco_wrapper(HopperEnv)
-            register_env(
-                "HopperWrapper-v3", lambda config: create_gym_env_wrapper_mujoco_wrapper(config, wrapped_mujoco_env))
-
-        elif env_config["env"] in ["PusherWrapper-v2"]:  # hack
-            timesteps_total = 500000
-
-            from mdp_playground.envs.mujoco_env_wrapper import get_mujoco_wrapper  # hack
-            from gym.envs.mujoco.pusher import PusherEnv
-            wrapped_mujoco_env = get_mujoco_wrapper(PusherEnv)
-            register_env(
-                "PusherWrapper-v2",
-                lambda config: create_gym_env_wrapper_mujoco_wrapper(
-                    config, wrapped_mujoco_env))
-
-        elif env_config["env"] in ["ReacherWrapper-v2"]:  # hack
-            timesteps_total = 500000
-
-            # hack
-            from mdp_playground.envs.mujoco_env_wrapper import (
-                get_mujoco_wrapper,)
-            from gym.envs.mujoco.reacher import ReacherEnv
-            wrapped_mujoco_env = get_mujoco_wrapper(ReacherEnv)
-            register_env(
-                "ReacherWrapper-v2",
-                lambda config: create_gym_env_wrapper_mujoco_wrapper(
-                    config, wrapped_mujoco_env))
-
-        elif env_config["env"] in ["GymEnvWrapper-Atari"]:  # hack
-            if "AtariEnv" in env_config["env_config"]:
-                timesteps_total = 10_000_000
-
-        else:
-            if algorithm == 'DQN':
-                timesteps_total = 20000
-            elif algorithm == 'A3C':  # hack
-                timesteps_total = 150000
-            else:  # if algorithm == 'DDPG': #hack
-                timesteps_total = 20000
-
-        if 'timesteps_total' in dir(config):
-            timesteps_total = config.timesteps_total
-
-        if env_config["env"] in ["HalfCheetahWrapper-v3", "HopperWrapper-v3",
-                                 "PusherWrapper-v2", "ReacherWrapper-v2"]:
-            # hack This is needed so that the environment runs the same amount
-            # of seconds of simulation, even though episode steps are different
-            if "time_unit" in env_config["env_config"]:
-                timesteps_total /= env_config["env_config"]["time_unit"]
-                timesteps_total = int(timesteps_total)
-
-        print("\n\033[1;32m======== Running on environment: " + env_config[
-            "env"] + " =========\033[0;0m\n")
-        print("\n\033[1;32m======== for " + str(
-            timesteps_total) + " steps =========\033[0;0m\n")
-
-        analysis = tune.run(
-            algorithm,
-            # IMP Name has to be specified otherwise, may lead to clashing for
-            # temp file in ~/ray_results/... directory.
-            name=algorithm + str(args.exp_name.split('/')[-1]) + '_' + str(
-                args.config_num),
-            stop={
-                "timesteps_total": timesteps_total,
-            },
-            config=tune_config,
-            checkpoint_at_end=args.save_model,
-            local_dir=args.framework_dir + '/_ray_results',
-            # return_trials=True # add trials = tune.run( above
-        )
-=======
 
     if 'timesteps_total' in dir(config):
         timesteps_total = config.timesteps_total
@@ -820,7 +170,7 @@
     print("\n\033[1;32m======== for " + str(timesteps_total) \
     + " steps =========\033[0;0m\n")
 
-    tune.run(
+    analysis = tune.run(
         algorithm,
         name=algorithm + str(stats_file_name.split('/')[-1]) + '_' \
         + str(args.config_num), ####IMP "name" has to be specified, otherwise,
@@ -833,10 +183,9 @@
         local_dir=args.framework_dir + '/_ray_results',
         #return_trials=True # add trials = tune.run( above
     )
->>>>>>> e350c5e8
 
-        pickle.dump(analysis, open("{}_analysis.pickle".format(args.exp_name),
-                    "wb"))
+    pickle.dump(analysis, open("{}_analysis.pickle".format(args.exp_name),
+                "wb"))
 
 end = time.time()
 print("No. of seconds to run:", end - start)