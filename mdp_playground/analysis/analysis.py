--- conflicted
+++ resolved
@@ -119,7 +119,6 @@
             join_files(stats_file,  '.csv')
             join_files(stats_file, '_eval.csv')
 
-<<<<<<< HEAD
             train_mean_cnt = np.mean(list(train_data.values()))
             eval_mean_cnt = np.mean(list(eval_data.values()))
 
@@ -131,14 +130,11 @@
                 if line_count < eval_mean_cnt*(1-threshold):
                     warnings.warn('Expected minimum {0} chars in each stats file. Got only: {1}  in file: {2}'.format(eval_mean_cnt*(1-threshold), line_count, file_name))
 
-=======
->>>>>>> c0a70b5c
         # Read column names
         with open(stats_file + '.csv') as file_:
             col_names = file_.readline().strip().split(', ')
             col_names[0] = col_names[0][2:] # to remove '# ' that was written
         # print("config_names:", col_names)
-<<<<<<< HEAD
 
         stats_pd = pd.read_csv(stats_file + '.csv', skip_blank_lines=True,\
                                 header=None, names = col_names, comment='#', sep=' ')
@@ -146,11 +142,6 @@
         stats_pd_indices = np.arange(0, stats_pd.shape[0], step=sample_freq)
         stats_pd = stats_pd.loc[stats_pd_indices]
 
-=======
-        
-        stats_pd = pd.read_csv(stats_file + '.csv', skip_blank_lines=True,\
-                                header=None, names = col_names, comment='#', sep=' ')
->>>>>>> c0a70b5c
         self.stats_pd = stats_pd
         print("Training stats read (rows, columns):", stats_pd.shape)
 
@@ -161,13 +152,8 @@
         self.full_config_names = col_names.copy()
         full_config_names = self.full_config_names
         full_config_names.remove("training_iteration")
-<<<<<<< HEAD
 
         # mean_vals = [ np.mean(stats_pd.loc[stats_pd['target_network_update_freq'] == val]["episode_reward_mean"])
-=======
-        
-        # mean_vals = [ np.mean(stats_pd.loc[stats_pd['target_network_update_freq'] == val]["episode_reward_mean"]) 
->>>>>>> c0a70b5c
         #                 for val in stats_pd["target_network_update_freq"].unique() ]
 
         #config counts includes seed
@@ -177,11 +163,7 @@
             config_counts.append(stats_pd[c].nunique())
             if("seed" in c):
                 self.seed_idx = i
-<<<<<<< HEAD
-
-=======
-        
->>>>>>> c0a70b5c
+
         config_counts.append(num_metrics) #hardcoded number of training stats that were recorded
         config_counts = tuple(config_counts)
         self.metric_names = full_config_names[-num_metrics:]
@@ -197,12 +179,8 @@
         for i in range(stats_pd.shape[0] - 1):
             if stats_pd["timesteps_total"].iloc[i] > stats_pd["timesteps_total"].iloc[ i + 1]:
                 final_rows_for_a_config.append(i)
-<<<<<<< HEAD
 
         # print("i, previous_i:", i, previous_i)
-=======
-        
->>>>>>> c0a70b5c
         final_rows_for_a_config.append(i + 1) # Always append the last row!
         self.final_rows_for_a_config = final_rows_for_a_config
         stats_end_of_training = stats_pd.iloc[final_rows_for_a_config]
@@ -225,7 +203,6 @@
         train_aucs = np.reshape(np.array(train_aucs), config_counts)
         print("train_aucs.shape:", train_aucs.shape)
 
-<<<<<<< HEAD
         # Calculate AUC metrics
         train_aucs = []
         for i in range(len(final_rows_for_a_config)):
@@ -240,8 +217,6 @@
         train_aucs = np.reshape(np.array(train_aucs), config_counts)
         print("train_aucs.shape:", train_aucs.shape)
 
-=======
->>>>>>> c0a70b5c
         final_eval_metrics_reshaped, mean_data_eval, eval_aucs = None, None, None
 
         # Load evaluation stats
@@ -318,25 +293,16 @@
             eval_aucs = np.reshape(np.array(eval_aucs), config_counts)
             print("eval_aucs.shape:", eval_aucs.shape)
 
-<<<<<<< HEAD
 
         # -1 is added to ignore "no. of stats that were saved" as dimensions of difficulty
         self.config_counts = config_counts[:-1]
-=======
-        # -1 is added to ignore "no. of stats that were saved" as dimensions of difficulty
-        self.config_counts = config_counts[:-1] 
->>>>>>> c0a70b5c
         self.dims_values = dims_values
 
         # Catpure the dimensions that were varied, i.e. ones which had more than 1 value across experiments
         x_axis_labels = []
         x_tick_labels_ = []
         dims_varied = []
-<<<<<<< HEAD
         for i in range(len(self.config_counts)):
-=======
-        for i in range(len(self.config_counts)): 
->>>>>>> c0a70b5c
             if("seed" in self.config_names[i]): # ignore #seeds as dimensions of difficulty
                 continue
             if self.config_counts[i]> 1:
@@ -485,7 +451,6 @@
                         to_plot_std_ = np.transpose(to_plot_std_, tuple(new_axes))[:, 0]
                     stats_data[group_key][sub_group_key]['to_plot_std_'] = to_plot_std_
 
-<<<<<<< HEAD
                     stats_data[group_key][sub_group_key]['labels'] = sub_group_key
                     stats_data[group_key][sub_group_key]['tick_labels'] = exp_data['tick_labels'][idx]
                     stats_data[group_key][sub_group_key]['axis_labels'] = exp_data[groupby]
@@ -495,9 +460,6 @@
         return stats_data
 
     def plot_1d_dimensions(self, list_exp_data, save_fig=False, train=True, use_aucs=False, metric_num=-2, plot_type = "agent"):
-=======
-    def plot_1d_dimensions(self, stats_data, save_fig=False, train=True, metric_num=-2):
->>>>>>> c0a70b5c
         '''Plots 1-D bar plots across a single dimension with mean and std. dev.
 
         Parameters
@@ -517,7 +479,6 @@
             allowed values-> ['agent' ,'metric']
 
         '''
-<<<<<<< HEAD
 
         stats_data = self.gather_stats(list_exp_data, train, metric_num, plot_type, use_aucs)
 
@@ -575,19 +536,6 @@
                 plt.savefig(fig_name, dpi=300, bbox_inches="tight")
 
             plt.show()
-=======
-
-        y_axis_label = 'Reward' if 'reward' in self.metric_names[metric_num] else self.metric_names[metric_num]
-
-        plt.rcParams.update({'font.size': 18}) # default 12, for poster: 30
-        # print(stats_data.shape)
-        # self.seed_ix is -1 if none found/ default
-        mean_data_ = np.mean(stats_data[..., metric_num], axis=self.seed_idx) # the slice sub-selects the metric written in position metric_num from the "last axis of diff. metrics that were written" and then the axis of #seeds becomes axis=-1 ( before slice it was -2).
-
-        to_plot_ = np.squeeze(mean_data_)
-        std_dev_ = np.std(stats_data[..., metric_num], axis=self.seed_idx) #seed
-        to_plot_std_ = np.squeeze(std_dev_)
->>>>>>> c0a70b5c
 
     def plot_bar(self, ax, stats_data, save_fig=False, metric_num=-2, bar_color='blue'):
         '''Plots 1-D bar plots across a single dimension with mean and std. dev.
@@ -654,16 +602,12 @@
         axis_labels =  exp_data['axis_labels']
         stats_file = exp_data['stats_file']
 
-<<<<<<< HEAD
         if train:
             stats_data = exp_data['train_stats']
         else:
             stats_data = exp_data['eval_stats']
 
         mean_data_ = np.mean(stats_data[..., metric_num], axis=exp_data['seed_idx']) #seed
-=======
-        mean_data_ = np.mean(stats_data[..., metric_num], axis=self.seed_idx) #seed
->>>>>>> c0a70b5c
         to_plot_ = np.squeeze(mean_data_)
         # print(to_plot_)
         if len(to_plot_.shape) > 2:
@@ -686,11 +630,7 @@
         if save_fig:
             plt.savefig(stats_file.split('/')[-1] + ('_train' if train else '_eval') + '_final_reward_mean_heat_map_' + str(exp_data['metric_names'][metric_num]) + '.pdf', dpi=300, bbox_inches="tight")
         plt.show()
-<<<<<<< HEAD
         std_dev_ = np.std(stats_data[..., metric_num], axis=exp_data['seed_idx']) #seed
-=======
-        std_dev_ = np.std(stats_data[..., metric_num], axis=self.seed_idx) #seed
->>>>>>> c0a70b5c
         to_plot_ = np.squeeze(std_dev_)
         # print(to_plot_, to_plot_.shape)
         plt.imshow(np.atleast_2d(to_plot_), cmap=cmap, interpolation='none', vmin=0, vmax=np.max(to_plot_)) # 60 for DQN, 100 for A3C
@@ -751,11 +691,7 @@
         else:
             ncols_ = config_counts[dims_varied[0]]
             nrows_ = 1
-<<<<<<< HEAD
         nseeds_ = config_counts[exp_data['seed_idx']]#self.config_counts[-1]
-=======
-        nseeds_ = self.stats_pd[self.full_config_names[self.seed_idx]].nunique()#self.config_counts[-1]
->>>>>>> c0a70b5c
         # print(ax, type(ax), type(ax[0]))
     #color_cycle = plt.rcParams['axes.prop_cycle'].by_key()['color']
         # print("color_cycle", color_cycle)
