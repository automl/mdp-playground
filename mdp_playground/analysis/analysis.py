--- conflicted
+++ resolved
@@ -1,10 +1,8 @@
 import numpy as np
 import pandas as pd
 import matplotlib.pyplot as plt
-from . import radar_chart
 import os
 import warnings
-import math
 
 class MDPP_Analysis():
     '''Utility class to load and plot data for analysis of experiments from MDP Playground
@@ -13,38 +11,8 @@
     def __init__(self, save_folder = None):
         self.save_folder = save_folder
 
-    def load_data(self, experiements: dict, load_eval=True):
-        '''Loads training and evaluation data from given multiple files
-
-        Parameters
-        ----------
-        experiements : dict<str,str>
-            per experiment -> key-value pair of exp_name & dir_name
-
-            dir_name : str
-                The location where the training and evaluation CSV files were written
-            exp_name : str
-                The name of the experiment: the training and evaluation CSV filenames are formed using this string
-
-            eg: experiments = {
-                    "td3_move_to_a_point_action_max": "<path_to_data_dir>",
-                    .....
-                }
-
-        Returns
-        -------
-            list of experiment data of type <dict>
-            [ for more details refer get_exp_data() ]
-
-        '''
-        list_exp_data = []
-        for exp_name, dir_name in experiements.items():
-            exp_data = self.get_exp_data(dir_name, exp_name, load_eval=load_eval)
-            list_exp_data.append(exp_data)
-        return list_exp_data
-
-    def get_exp_data(self, dir_name, exp_name, num_metrics=3, load_eval=True): #, max_total_configs=200):
-        '''get training and evaluation data from given experiement file
+    def load_data(self, dir_name, exp_name, num_metrics=3, load_eval=True): #, max_total_configs=200):
+        '''Loads training and evaluation data from given file
 
         Parameters
         ----------
@@ -59,8 +27,6 @@
 
         Returns
         -------
-        experiement data: dictionary type with following key-value
-
         train_stats : np.ndarray
             Training stats at end of training: 8-D tensor with 1st 6 dims the meta-features of MDP Playground, 7th dim is across the seeds, 8th dim is across different stats saved
         eval_stats : np.ndarray
@@ -79,9 +45,9 @@
              #folder to save figures
 
         if os.path.isfile(stats_file + '.csv'):
-            print("Loading data from a sequential run/already combined runs of experiment configurations.")
-        else:
-            print("Loading data from a distributed run of experiment configurations. Creating a combined CSV stats file.")
+            print("\033[1;31mLoading data from a sequential run/already combined runs of experiment configurations.\033[0;0m")
+        else:
+            print("\033[1;31mLoading data from a distributed run of experiment configurations. Creating a combined CSV stats file.\033[0;0m")
             def join_files(file_prefix, file_suffix):
                 '''Utility to join files that were written with different experiment configs'''
                 with open(file_prefix + file_suffix, 'ab') as combined_file:
@@ -177,16 +143,10 @@
         train_aucs = np.reshape(np.array(train_aucs), config_counts)
         print("train_aucs.shape:", train_aucs.shape)
 
-<<<<<<< HEAD
-=======
-
-
->>>>>>> c60d696a
         final_eval_metrics_reshaped, mean_data_eval, eval_aucs = None, None, None
         # Load evaluation stats
         # load_eval = False #hack ####TODO rectify
         if load_eval:
-            # Load evaluation stats
             stats_file_eval = stats_file + '_eval.csv'
             eval_stats = np.loadtxt(stats_file_eval, dtype=float)
             # print(eval_stats, eval_stats.shape)
@@ -202,14 +162,14 @@
                     hack_indices.append(i - len(hack_indices)) # appends index of last eval in this training_iteration
                 i += 1
 
-            # print(len(hack_indices), hack_indices)
+            # print("len(hack_indices), hack_indices[:5] and [:-5]:", len(hack_indices), hack_indices[:5], hack_indices[-5:])
             if hack_indices[0] == 0: #hack
                 hack_indices = hack_indices[1:] #hardcoded removes the 1st hack_index which is at position 0 so that hack_indices_10 below doesn't begin with a -10; apparently Ray seems to have changed logging for evaluation (using on_episode_end) from 0.7.3 to 0.9.0
                 ray_0_9_0 = True
             else:
                 ray_0_9_0 = False
             hack_indices_10 = np.array(hack_indices) - 10
-            # print(hack_indices_10.shape, hack_indices_10)
+            # print(hack_indices_10.shape, hack_indices_10[:5], hack_indices_10[-5:])
             # print(np.array(hack_indices[1:]) - np.array(hack_indices[:-1]))
             # print("Min:", min(np.array(hack_indices[1:]) - np.array(hack_indices[:-1]))) # Some problem with Ray? Sometimes no. of eval episodes is less than 10.
             final_10_evals = []
@@ -238,6 +198,7 @@
             # print(final_eval_metrics_)
 
             print("eval stats shape:", final_eval_metrics_reshaped.shape)
+
 
             # Calculate AUC metrics
             eval_aucs = []
@@ -253,12 +214,8 @@
             eval_aucs = np.reshape(np.array(eval_aucs), config_counts)
             print("eval_aucs.shape:", eval_aucs.shape)
 
-<<<<<<< HEAD
         # -1 is added to ignore "no. of stats that were saved" as dimensions of difficulty
         self.config_counts = config_counts[:-1] 
-=======
-        self.config_counts = config_counts[:-1] # -1 is added to ignore "no. of stats that were saved" as dimensions of difficulty
->>>>>>> c60d696a
         self.dims_values = dims_values
 
         # Catpure the dimensions that were varied, i.e. ones which had more than 1 value across experiments
@@ -301,141 +258,22 @@
         for d,v,i in zip(x_axis_labels, x_tick_labels_, dims_varied):
             print("Dimension varied:", d, ". The values it took:", v, ". Number of values it took:", config_counts[i], ". Index in loaded data:", i)
 
-        # experiement data
-        exp_data = dict()
-        # related to training & eval data
-        exp_data['train_stats'] = train_aucs
-        exp_data['eval_stats'] = eval_aucs
-        exp_data['train_curves'] = np.array(stats_pd)
-        exp_data['eval_curves'] = mean_data_eval
-
-        # related to plots
-        exp_data['metric_names'] = self.metric_names
-        exp_data['tick_labels'] = self.tick_labels
-        exp_data['axis_labels'] = self.axis_labels
-        exp_data['stats_file'] = self.stats_file
-        exp_data['algorithm'] = self.dims_values[0][0]
-        exp_data['dims_varied'] = self.dims_varied
-        exp_data['config_counts'] = self.config_counts
-        exp_data['final_rows_for_a_config'] = self.final_rows_for_a_config
-        exp_data['config_names'] = self.config_names
-        exp_data['dims_values'] = self.dims_values
-
-        return exp_data
-
-
-    def gather_stats(self, list_exp_data, train, metric_num, plot_type):
-        stats_data = dict()
-
-        if plot_type is "agent":
-            #groupby agent
-            groupby = 'algorithm'
-            sub_groupby = 'axis_labels'
-        elif plot_type is "metric":
-            #groupby metric
-            groupby = 'axis_labels'
-            sub_groupby = 'algorithm'
-
-        #iterate and group data based on the their values eg. ['SAC', 'TD3'] or ['action_space_max', 'time_unit']
-        """
-        example of experiment data grouped by agent:
-            {
-            <group_key>
-            "SAC": {
-                   <sub_group_key>
-                   "time_unit": {
-                                "to_plot_": [],
-                                "to_plot_std_": [],
-                                ....
-                                },
-                   "action_space_max": {
-                                       "to_plot_": [],
-                                       "to_plot_std_": [],
-                                       ....
-                                       },
-                   ........
-                   },
-            "TD3": {
-                    ......
-                   }
-            }
-        """
-        for exp_data in list_exp_data:
-            if train:
-                stats = exp_data['train_stats']
-            else:
-                stats = exp_data['eval_stats']
-
-            group_keys = exp_data[groupby]
-            if isinstance(group_keys, str):
-                group_keys = [group_keys]
-
-            for group_key in group_keys:
-                if group_key not in stats_data:
-                    # if group_key is not alreay present initialize
-                    stats_data[group_key] = dict()
-
-                sub_group_keys = exp_data[sub_groupby]
-                if isinstance(sub_group_keys, str):
-                    sub_group_keys = [sub_group_keys]
-
-<<<<<<< HEAD
+        return stats_reshaped, final_eval_metrics_reshaped, np.array(stats_pd), mean_data_eval, train_aucs, eval_aucs
+
     def plot_1d_dimensions(self, stats_data, save_fig=False, train=True, metric_num=-2):
-=======
-                for idx in range(len(sub_group_keys)):
-                    sub_group_key = sub_group_keys[idx]
-                    if sub_group_key not in stats_data[group_key]:
-                        # if sub_group_key is not alreay present initialize
-                        stats_data[group_key][sub_group_key] = dict()
-
-
-                    # gather data related to plot
-                    mean_data_ = np.mean(stats[..., metric_num], axis=-1) # the slice sub-selects the metric written in position metric_num from the "last axis of diff. metrics that were written" and then the axis of #seeds becomes axis=-1 ( before slice it was -2).
-                    to_plot_ = np.squeeze(mean_data_)
-
-                    #HACK traspose the array and choose first column elements always
-                    if len(to_plot_.shape) > 1:
-                        axes = np.arange(len(to_plot_.shape))
-                        new_axes = [axes[(i - idx) % len(axes)] for i, x in enumerate(axes)]
-                        to_plot_ = np.transpose(to_plot_, tuple(new_axes))[:, 0]
-                    stats_data[group_key][sub_group_key]['to_plot_'] = to_plot_
-
-                    std_dev_ = np.std(stats[..., metric_num], axis=-1) #seed
-                    to_plot_std_ = np.squeeze(std_dev_)
-
-                    #HACK traspose the array and choose first column elements always
-                    if len(to_plot_std_.shape) > 1:
-                        to_plot_std_ = np.transpose(to_plot_std_, tuple(new_axes))[:, 0]
-                    stats_data[group_key][sub_group_key]['to_plot_std_'] = to_plot_std_
-
-                    stats_data[group_key][sub_group_key]['labels'] = sub_group_key
-                    stats_data[group_key][sub_group_key]['tick_labels'] = exp_data['tick_labels'][idx]
-                    stats_data[group_key][sub_group_key]['axis_labels'] = exp_data[groupby]
-                    stats_data[group_key][sub_group_key]['metric_names'] = exp_data['metric_names']
-                    stats_data[group_key][sub_group_key]['stats_file'] = exp_data['stats_file']
-
-        return stats_data
-
-    def plot_1d_dimensions(self, list_exp_data, save_fig=False, train=True, metric_num=-2, plot_type = "agent"):
->>>>>>> c60d696a
         '''Plots 1-D bar plots across a single dimension with mean and std. dev.
 
         Parameters
         ----------
-        list_exp_data : list of experiment data of type <dict>
-                   [ for more details refer load_data(), get_exp_data() ]
+        stats_data : np.array
+            8-D tensor with 1st 6 dims the meta-features of MDP Playground, 7th dim is across the seeds, 8th dim is across different stats saved
         save_fig : bool, optional
-            A flag used to save a PDF (default is False)
+            A flag used to save a PDF (default is
+            False)
         train : bool, optional
             A flag used to insert either _train or _eval in the filename of the PDF (default is True)
-        metric_num :
-            allowed values-> '-1' to plot episode mean lengths
-                             '-2' to plot episode reward
-        plot_type : string describing how to group data and plot, say based on agent or metric
-            allowed values-> ['agent' ,'metric']
 
         '''
-<<<<<<< HEAD
 
         y_axis_label = 'Reward' if 'reward' in self.metric_names[metric_num] else self.metric_names[metric_num]
 
@@ -447,70 +285,11 @@
         to_plot_ = np.squeeze(mean_data_)
         std_dev_ = np.std(stats_data[..., metric_num], axis=self.seed_idx) #seed
         to_plot_std_ = np.squeeze(std_dev_)
-=======
-
-        stats_data = self.gather_stats(list_exp_data, train, metric_num, plot_type)
-
-        #plot
-        for group_key in stats_data.keys():
-            cols = 4 # hard-coded value
-            rows = math.ceil((len(stats_data[group_key].keys())/cols)) # dynamically compute
-
-            plt.rcParams.update({'font.size': 18}) # default 12, for poster: 30
-            plt.rcParams['figure.figsize'] = [7 * cols, 5 * rows]
-
-            figure, axes = plt.subplots(nrows=rows, ncols=cols) # [n*1] or [n*2] grid
-
-            i = j = 0
-            colors = ['blue', 'orange', 'green', 'purple', 'cyan', 'olive', 'brown', 'grey', 'red', 'pink']
-            for sub_group_key, color in zip(stats_data[group_key].keys(), colors):
-                if cols == 1 and rows == 1:
-                    #single row, single column plot
-                    self.plot_bar(axes, stats_data[group_key][sub_group_key], save_fig, metric_num, color)
-                elif rows ==1 :
-                    #single row, multiple column plot
-                    self.plot_bar(axes[j], stats_data[group_key][sub_group_key], save_fig, metric_num, color)
-                    j +=1
-                else :
-                    #multiple row, multiple column plot
-                    self.plot_bar(axes[i, j], stats_data[group_key][sub_group_key], save_fig, metric_num, color)
-                    if j == cols-1:
-                        #switch to next row 1st column
-                        j = 0
-                        i += 1
-                    else:
-                        #switch to same row next column
-                        j += 1
-
-            # hide the blank plot (if any)
-            if j > 0 and j <= cols-1:
-                while j <= cols-1:
-                    if i == 0:
-                        #axes[j].set_visible(False)
-                        axes[j].axis('off')
-                    else:
-                        #axes[i, j].set_visible(False)
-                        axes[i, j].axis('off')
-                    j += 1
-
-            figure.tight_layout(pad=3.0)
-            figure.suptitle(group_key, x=0.2, y=1, fontsize=24, fontweight='bold')
-
-            # save figure
-            if save_fig:
-                fig_name = stats_data[group_key][sub_group_key]['stats_file'].split('/')[-1] + \
-                                  ('_train' if train else '_eval') + '_final_reward_' + \
-                        stats_data[group_key][sub_group_key]['axis_labels'].replace(' ','_') + \
-                        '_' + str(stats_data[group_key][sub_group_key]['metric_names'][metric_num]) + '_1d.pdf'
-                plt.savefig(fig_name, dpi=300, bbox_inches="tight")
-
-            plt.show()
->>>>>>> c60d696a
-
-    def plot_bar(self, ax, stats_data, save_fig=False, metric_num=-2, bar_color='blue'):
-        '''Plots 1-D bar plots across a single dimension with mean and std. dev.
-
-<<<<<<< HEAD
+
+        fig_width = len(self.tick_labels[0])
+        # plt.figure()
+        plt.figure(figsize=(fig_width, 1.5))
+
         # print(to_plot_.shape)
         if len(to_plot_.shape) == 2: # Case when 2 meta-features were varied
             plt.bar(self.tick_labels[0], to_plot_[:, 0], yerr=to_plot_std_[:, 0])
@@ -533,74 +312,23 @@
             if save_fig:
                 plt.savefig(self.save_folder+ ('_train' if train else '_eval') + '_final_reward_' + self.axis_labels[1].replace(' ','_') + '_' + str(self.metric_names[metric_num]) + '_1d.pdf', dpi=300, bbox_inches="tight")
             plt.show()
-=======
+
+    def plot_2d_heatmap(self, stats_data, save_fig=False, train=True, metric_num=-2):
+        '''Plots 2 2-D heatmaps: 1 for mean and 1 for std. dev. across 2 meta-features of MDP Playground
+
         Parameters
         ----------
-        ax: matplotlib axes instance to plot
-        stats_data : dictionary type with data related to ['train_stats', 'eval_stats', ...]
-            [ for more details refer load_data(), get_exp_data() ]
+        stats_data : np.array
+            8-D tensor with 1st 6 dims the meta-features of MDP Playground, 7th dim is across the seeds, 8th dim is across different stats saved
         save_fig : bool, optional
-            A flag used to save a PDF (default is False)
-        metric_num :
-            allowed values-> '-1' to plot episode mean lengths
-                             '-2' to plot episode reward
-        bar_color : the color of bars in plots
-        '''
-
-        y_axis_label = 'Reward' if 'reward' in stats_data['metric_names'][metric_num] else stats_data['metric_names'][metric_num]
-
-        to_plot_ = stats_data['to_plot_']
-        to_plot_std_ = stats_data['to_plot_std_']
-        labels = stats_data['labels']
-        tick_labels =  stats_data['tick_labels']
-        axis_labels =  stats_data['axis_labels']
-        stats_file = stats_data['stats_file']
->>>>>>> c60d696a
-
-        x = np.arange(len(tick_labels))
-        width = (x[1]-x[0])*0.8 # bar width
-
-        ax.bar(x, to_plot_, width, yerr=to_plot_std_, label=labels, color=bar_color)
-
-        ax.set_ylabel(y_axis_label)
-        #ax.set_xlabel(axis_labels)
-        ax.set_xticks(x)
-        #ax.set_title(labels)
-        ax.legend(loc='upper right')
-        ax.set_xticklabels(tick_labels)
-
-
-    def plot_2d_heatmap(self, list_exp_data, save_fig=False, train=True, metric_num=-2):
-        '''Plots 2 2-D heatmaps: 1 for mean and 1 for std. dev. across 2 meta-features of MDP Playground
-
-        Parameters
-        ----------
-        list_exp_data : list of experiment data of type <dict>
-                   [ for more details refer load_data(), get_exp_data() ]
-        save_fig : bool, optional
-            A flag used to save a PDF (default is False)
+            A flag used to save a PDF (default is
+            False)
         train : bool, optional
             A flag used to insert either _train or _eval in the filename of the PDF (default is True)
         '''
-        #HACK
-        if len(list_exp_data) > 0:
-            exp_data = list_exp_data[0] #TODO make changes to handle multiple experiements plot
-        else:
-            return
-
-
         plt.rcParams.update({'font.size': 18}) # default 12, 24 for paper, for poster: 30
         cmap = 'Purples' # 'Blues' #
-        label_ = 'Reward' if 'reward' in exp_data['metric_names'][metric_num] else exp_data['metric_names'][metric_num]
-
-        tick_labels =  exp_data['tick_labels']
-        axis_labels =  exp_data['axis_labels']
-        stats_file = exp_data['stats_file']
-
-        if train:
-            stats_data = exp_data['train_stats']
-        else:
-            stats_data = exp_data['eval_stats']
+        label_ = 'Reward' if 'reward' in self.metric_names[metric_num] else self.metric_names[metric_num]
 
         mean_data_ = np.mean(stats_data[..., metric_num], axis=self.seed_idx) #seed
         to_plot_ = np.squeeze(mean_data_)
@@ -609,96 +337,67 @@
             # warning.warn("Data contains variation in more than 2 dimensions (apart from seeds). May lead to plotting error!")
             raise ValueError("Data contains variation in more than 2 dimensions (apart from seeds). This is currently not supported") #TODO Add 2-D plots for all combinations of 2 varying dims?
         plt.imshow(np.atleast_2d(to_plot_), cmap=cmap, interpolation='none', vmin=0, vmax=np.max(to_plot_))
-        if len(tick_labels) == 2:
-            plt.gca().set_xticklabels(tick_labels[1])
-            plt.gca().set_yticklabels(tick_labels[0])
-        else:
-            plt.gca().set_xticklabels(tick_labels[0])
+        if len(self.tick_labels) == 2:
+            plt.gca().set_xticklabels(self.tick_labels[1])
+            plt.gca().set_yticklabels(self.tick_labels[0])
+        else:
+            plt.gca().set_xticklabels(self.tick_labels[0])
         cbar = plt.colorbar()
         cbar.ax.get_yaxis().labelpad = 15 # default 15, for poster: 25
         cbar.set_label(label_, rotation=270)
-        if len(axis_labels) == 2:
-            plt.xlabel(axis_labels[1])
-            plt.ylabel(axis_labels[0])
-        else:
-            plt.xlabel(axis_labels[0])
+        if len(self.axis_labels) == 2:
+            plt.xlabel(self.axis_labels[1])
+            plt.ylabel(self.axis_labels[0])
+        else:
+            plt.xlabel(self.axis_labels[0])
         if save_fig:
-<<<<<<< HEAD
             plt.savefig(self.save_folder + ('_train' if train else '_eval') + '_final_reward_mean_heat_map_' + str(self.metric_names[metric_num]) + '.pdf', dpi=300, bbox_inches="tight")
-=======
-            plt.savefig(stats_file.split('/')[-1] + ('_train' if train else '_eval') + '_final_reward_mean_heat_map_' + str(exp_data['metric_names'][metric_num]) + '.pdf', dpi=300, bbox_inches="tight")
->>>>>>> c60d696a
         plt.show()
         std_dev_ = np.std(stats_data[..., metric_num], axis=self.seed_idx) #seed
         to_plot_ = np.squeeze(std_dev_)
         # print(to_plot_, to_plot_.shape)
         plt.imshow(np.atleast_2d(to_plot_), cmap=cmap, interpolation='none', vmin=0, vmax=np.max(to_plot_)) # 60 for DQN, 100 for A3C
-        if len(tick_labels) == 2:
-            plt.gca().set_xticklabels(tick_labels[1])
-            plt.gca().set_yticklabels([str(i) for i in tick_labels[0]])
-        else:
-            plt.gca().set_xticklabels(tick_labels[0])
+        if len(self.tick_labels) == 2:
+            plt.gca().set_xticklabels(self.tick_labels[1])
+            plt.gca().set_yticklabels([str(i) for i in self.tick_labels[0]])
+        else:
+            plt.gca().set_xticklabels(self.tick_labels[0])
         cbar = plt.colorbar()
         cbar.ax.get_yaxis().labelpad = 15 # default 15, for poster: 30
         cbar.set_label('Reward Std Dev.', rotation=270)
-        if len(axis_labels) == 2:
-            plt.xlabel(axis_labels[1])
-            plt.ylabel(axis_labels[0])
-        else:
-            plt.xlabel(axis_labels[0])
+        if len(self.axis_labels) == 2:
+            plt.xlabel(self.axis_labels[1])
+            plt.ylabel(self.axis_labels[0])
+        else:
+            plt.xlabel(self.axis_labels[0])
         # plt.tight_layout()
         if save_fig:
-<<<<<<< HEAD
             plt.savefig(self.save_folder + ('_train' if train else '_eval') + '_final_reward_std_heat_map_' + str(self.metric_names[metric_num]) + '.pdf', dpi=300, bbox_inches="tight")
-=======
-            plt.savefig(stats_file.split('/')[-1] + ('_train' if train else '_eval') + '_final_reward_std_heat_map_' + str(exp_data['metric_names'][metric_num]) + '.pdf', dpi=300, bbox_inches="tight")
->>>>>>> c60d696a
             # plt.savefig(stats_file.split('/')[-1] + '_train_heat_map.png')#, dpi=300)
         plt.show()
 
-    def plot_learning_curves(self, list_exp_data, save_fig=False, train=True, metric_num=-2): # metric_num needs to be minus indexed because stats_pd reutrned for train stats has _all_ columns
+    def plot_learning_curves(self, stats_data, save_fig=False, train=True, metric_num=-2): # metric_num needs to be minus indexed because stats_pd reutrned for train stats has _all_ columns
         '''Plots learning curves: Either across 1 or 2 meta-features of MDP Playground. Different colours represent learning curves for different seeds.
 
         Parameters
         ----------
-        list_exp_data : list of experiment data of type <dict>
-                   [ for more details refer load_data(), get_exp_data() ]
+        stats_data : np.array
+            8-D tensor with 1st 6 dims the meta-features of MDP Playground, 7th dim is across the seeds, 8th dim is across different stats saved
         save_fig : bool, optional
-            A flag used to save a PDF (default is False)
+            A flag used to save a PDF (default is
+            False)
         train : bool, optional
             A flag used to insert either _train or _eval in the filename of the PDF (default is True)
         '''
-        #HACK
-        if len(list_exp_data) > 0:
-            exp_data = list_exp_data[0] #TODO make changes to handle multiple experiements plot
-        else:
-            return
-
-
-        stats_file = exp_data['stats_file']
-        dims_varied = exp_data['dims_varied']
-        config_counts = exp_data['config_counts']
-        config_names = exp_data['config_names']
-        dims_values = exp_data['dims_values']
-        final_rows_for_a_config = exp_data['final_rows_for_a_config']
-        if train:
-            stats_data = exp_data['train_curves']
-        else:
-            stats_data = exp_data['eval_curves']
-
         # Plot for train metrics: learning curves; with subplot
         # Comment out unneeded labels in code lines 41-44 in this cell
-        if len(dims_varied) > 1:
-            ncols_ = config_counts[dims_varied[1]]
-            nrows_ = config_counts[dims_varied[0]]
-        else:
-            ncols_ = config_counts[dims_varied[0]]
+        if len(self.dims_varied) > 1:
+            ncols_ = self.config_counts[self.dims_varied[1]]
+            nrows_ = self.config_counts[self.dims_varied[0]]
+        else:
+            ncols_ = self.config_counts[self.dims_varied[0]]
             nrows_ = 1
-<<<<<<< HEAD
         nseeds_ = self.stats_pd[self.full_config_names[self.seed_idx]].nunique()#self.config_counts[-1]
-=======
-        nseeds_ = config_counts[-1]
->>>>>>> c60d696a
         # print(ax, type(ax), type(ax[0]))
     #color_cycle = plt.rcParams['axes.prop_cycle'].by_key()['color']
         # print("color_cycle", color_cycle)
@@ -708,15 +407,15 @@
         ax = np.atleast_2d(ax)
         # metrics_reshaped_squeezed = np.squeeze(metrics_reshaped)
         # print(np.squeeze(metrics_reshaped).shape)
-        for i in range(len(final_rows_for_a_config)):
+        for i in range(len(self.final_rows_for_a_config)):
             i_index = i//(nseeds_ * ncols_) # = num_seeds * shape of more frequently changing hyperparam
             j_index = (i//nseeds_) % ncols_ #
             if i == 0:
-                to_plot_ = stats_data[0:final_rows_for_a_config[i]+1, metric_num]
-                to_plot_x = stats_data[0:final_rows_for_a_config[i]+1,-3]
+                to_plot_ = stats_data[0:self.final_rows_for_a_config[i]+1, metric_num]
+                to_plot_x = stats_data[0:self.final_rows_for_a_config[i]+1,-3]
             else:
-                to_plot_ = stats_data[final_rows_for_a_config[i-1]+1:final_rows_for_a_config[i]+1, metric_num]
-                to_plot_x = stats_data[final_rows_for_a_config[i-1]+1:final_rows_for_a_config[i]+1, -3]
+                to_plot_ = stats_data[self.final_rows_for_a_config[i-1]+1:self.final_rows_for_a_config[i]+1, metric_num]
+                to_plot_x = stats_data[self.final_rows_for_a_config[i-1]+1:self.final_rows_for_a_config[i]+1, -3]
             # print(to_plot_[-1])
         #     if i % 10 == 0:
         #         fig = plt.figure(figsize=(12, 7))
@@ -728,13 +427,13 @@
                 ax[i_index][j_index].set_xlabel("Train Timesteps")
                 ax[i_index][j_index].set_ylabel("Reward")
         #         ax[i_index][j_index].set_title('Delay ' + str(delays[i_index]) + ', Sequence Length ' + str(sequence_lengths[j_index]))
-                if len(dims_varied) > 1:
-                    title_1st_dim = config_names[dims_varied[0]] + ' ' + str(dims_values[dims_varied[0]][i_index])
-                    title_2nd_dim = config_names[dims_varied[1]] + ' '  + str(dims_values[dims_varied[1]][j_index])
+                if len(self.dims_varied) > 1:
+                    title_1st_dim = self.config_names[self.dims_varied[0]] + ' ' + str(self.dims_values[self.dims_varied[0]][i_index])
+                    title_2nd_dim = self.config_names[self.dims_varied[1]] + ' '  + str(self.dims_values[self.dims_varied[1]][j_index])
+                    ax[i_index][j_index].set_title(title_1st_dim + ', ' + title_2nd_dim)
                 else:
-                    title_1st_dim = config_names[dims_varied[0]] + ' ' + str(dims_values[dims_varied[0]][j_index])
-                    title_2nd_dim = ''
-                ax[i_index][j_index].set_title(title_1st_dim + ', ' + title_2nd_dim)
+                    title_1st_dim = self.config_names[self.dims_varied[0]] + ' ' + str(self.dims_values[self.dims_varied[0]][j_index])
+                    ax[i_index][j_index].set_title(title_1st_dim)
         #         ax[i_index][j_index].set_title('Sequence Length ' + str(seq_lens[j_index]))
         #         ax[i_index][j_index].set_title('Reward Density ' + str(reward_densities[j_index]))
 
@@ -743,89 +442,4 @@
         # plt.suptitle("Training Learning Curves")
         plt.show()
         if save_fig:
-<<<<<<< HEAD
-            fig.savefig(self.save_folder + ('_train' if train else '_eval') + '_learning_curves_' + str(self.metric_names[metric_num]) + '.pdf', dpi=300, bbox_inches="tight") # Generates high quality vector graphic PDF 125kb; dpi doesn't matter for this
-
-if __name__ == "__main__":
-    # Set dir_name to the location where the CSV files from running an experiment were saved
-    dir_name = '../../../mdp_files/32_net'
-    # Set exp_name to the name that was given to the experiment when running it
-    exp_name = 'dqn_vanilla_train_bs'
-    # Set the following to True to save PDFs of plots that you generate below
-    save_fig = True
-    # Data loading
-    save_folder = "../../../plots/32_net/"
-    mdpp_analysis = MDPP_Analysis(save_folder)
-    train_stats, eval_stats, train_curves, eval_curves, train_aucs, eval_aucs = mdpp_analysis.load_data(dir_name, exp_name, load_eval=True)
-    # 1-D: Plots showing reward after 20k timesteps when varying a single meta-feature
-    # Plots across 10 runs: Training: with std dev across the runs
-    mdpp_analysis.plot_1d_dimensions(train_stats, save_fig)
-    mdpp_analysis.plot_1d_dimensions(train_aucs, save_fig)
-=======
-            fig.savefig(stats_file.split('/')[-1] + ('_train' if train else '_eval') + '_learning_curves_' + str(exp_data['metric_names'][metric_num]) + '.pdf', dpi=300, bbox_inches="tight") # Generates high quality vector graphic PDF 125kb; dpi doesn't matter for this
-
-    ###### ---------- radar (spider) plot ------------- ######
-    def plot_radar(self, list_exp_data, save_fig=False, train=True, metric_num=-2, plot_type="agent", weights={}):
-        '''Plots radar (spider) chart across different dimensions
-
-        Parameters
-        ----------
-        list_exp_data : list of experiment data of type <dict>
-                   [ for more details refer load_data(), get_exp_data() ]
-        save_fig : bool, optional
-            A flag used to save a PDF (default is False)
-        train : bool, optional
-            A flag used to insert either _train or _eval in the filename of the PDF (default is True)
-        metric_num :
-            allowed values-> '-1' to plot episode mean lengths
-                             '-2' to plot episode reward
-        plot_type : string describing how to group data and plot, say based on agent or metric
-            allowed values-> ['agent' ,'metric']
-        weights : dictionary of weights associated per dimension (plot_type) data
-            eg weights['reward_noise'] = [.25, .25, .25, .25]
-        '''
-
-        stats_data = self.gather_stats(list_exp_data, train, metric_num, plot_type)
-
-        # get axes labels
-        first_group = next(iter(stats_data.values()))
-        spoke_labels = first_group.keys()
-
-        #plot
-        N = len(spoke_labels)
-        theta = radar_chart.radar_factory(N, frame='circle')
-        plt.rcParams['figure.figsize'] = [7, 5]
-        ax = plt.subplot(111, projection='radar')
-
-        colors = ['blue', 'orange', 'green', 'purple', 'cyan', 'olive', 'brown', 'grey', 'red', 'pink']
-        for group_key, color in zip(stats_data.keys(), colors):
-            d = []
-            for sub_group_key in stats_data[group_key].keys():
-                data = stats_data[group_key][sub_group_key]['to_plot_']
-                if sub_group_key in weights:
-                    d.append(np.average(data, axis=0, weights=weights[sub_group_key]))
-                else:
-                    d.append(np.average(data))
-
-            ax.plot(theta, d, color=color)
-            ax.fill(theta, d, facecolor=color, alpha=0.25)
-
-        # customize plot axis labels
-        ax.set_varlabels(spoke_labels)
-        ax.set_rlabel_position(0)
-        plt.xticks(color="black", fontsize=12)
-        plt.yticks(color="black", fontsize=10)
-
-        labels = stats_data.keys()
-        legend = ax.legend(labels, loc=(0.9, .95), labelspacing=0.1, fontsize=12)
-
-        # save figure
-        if save_fig:
-            fig_name = stats_data[group_key][sub_group_key]['stats_file'].split('/')[-1] + \
-                        ('_train' if train else '_eval') + '_final_reward_' + \
-                        stats_data[group_key][sub_group_key]['axis_labels'].replace(' ','_') + \
-                        '_' + str(stats_data[group_key][sub_group_key]['metric_names'][metric_num]) + '_spider.pdf'
-            plt.savefig(fig_name, dpi=300, bbox_inches="tight")
-
-        plt.show()
->>>>>>> c60d696a
+            fig.savefig(self.save_folder + ('_train' if train else '_eval') + '_learning_curves_' + str(self.metric_names[metric_num]) + '.pdf', dpi=300, bbox_inches="tight") # Generates high quality vector graphic PDF 125kb; dpi doesn't matter for this