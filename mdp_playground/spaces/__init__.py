--- conflicted
+++ resolved
@@ -6,11 +6,6 @@
 from mdp_playground.spaces.image_continuous import ImageContinuous
 from mdp_playground.spaces.tuple_extended import TupleExtended
 
-<<<<<<< HEAD
-__all__ = ["BoxExtended", "DiscreteExtended", "MultiDiscreteExtended",\
-            "ImageMultiDiscrete", "ImageContinuous", "TupleExtended"]
-=======
 __all__ = ["BoxExtended", "DiscreteExtended", "GridActionSpace",\
             "MultiDiscreteExtended", "ImageMultiDiscrete", "ImageContinuous",\
-            "TupleExtended"]
->>>>>>> 336ac424
+            "TupleExtended"]