from __future__ import absolute_import
from __future__ import division
from __future__ import print_function

import sys, os
import warnings
import logging
import copy
from datetime import datetime
import numpy as np
import scipy
from scipy import stats
from scipy.spatial import distance
import gym
from mdp_playground.spaces import BoxExtended, DiscreteExtended, TupleExtended,\
<<<<<<< HEAD
        ImageMultiDiscrete, ImageContinuous
=======
        ImageMultiDiscrete, ImageContinuous, GridActionSpace
>>>>>>> 336ac424


class RLToyEnv(gym.Env):
    """
    The base toy environment in MDP Playground. It is parameterised by a config dict and can be instantiated to be an MDP with any of the possible dimensions from the accompanying research paper. The class extends OpenAI Gym's environment gym.Env.

    The accompanying paper is available at: https://arxiv.org/abs/1909.07750.

    Instead of implementing a new class for every type of MDP, the intent is to capture as many common dimensions across different types of environments as possible and to be able to control the difficulty of an environment by allowing fine-grained control over each of these dimensions. The focus is to be as flexible as possible.

    The configuration for the environment is passed as a dict at initialisation and contains all the information needed to determine the dynamics of the MDP that the instantiated environment will emulate. We recommend looking at the examples in example.py to begin using the environment since the dimensions and config options are mostly self-explanatory. If you want to specify custom MDPs, please see the use_custom_mdp config option below. For more details, we list here the dimensions and config options (their names here correspond to the keys to be passed in the config dict):
        state_space_type : str
            Specifies what the environment type is. Options are "continuous", "discrete" and "grid". The "grid" environment is, basically, a discretised version of the continuous environment.
        delay : int >= 0
            Delays each reward by this number of timesteps.
        sequence_length : int >= 1
            Intrinsic sequence length of the reward function of an environment. For discrete environments, randomly selected sequences of this length are set to be rewardable at initialisation if use_custom_mdp = false and generate_random_mdp = true.
        transition_noise : float in range [0, 1] or Python function(rng)
            For discrete environments, it is a float that specifies the fraction of times the environment transitions to a noisy next state at each timestep, independently and uniformly at random.
            For continuous environments, if it's a float, it's used as the standard deviation of an i.i.d. normal distribution of noise. If it is a Python function with one argument, it is added to next state. The argument is the Random Number Generator (RNG) of the environment which is an np.random.RandomState object. This RNG should be used to perform calls to the desired random function to be used as noise to ensure reproducibility.
        reward_noise : float or Python function(rng)
            If it's a float, it's used as the standard deviation of an i.i.d. normal distribution of noise.
            If it's a Python function with one argument, it is added to the reward given at every time step. The argument is the Random Number Generator (RNG) of the environment which is an np.random.RandomState object. This RNG should be used to perform calls to the desired random function to be used as noise to ensure reproducibility.
        reward_density : float in range [0, 1]
            The fraction of possible sequences of a given length that will be selected to be rewardable at initialisation time.
        reward_scale : float
            Multiplies the rewards by this value at every time step.
        reward_shift : float
            This value is added to the reward at every time step.
        diameter : int > 0
            For discrete environments, if diameter = d, the set of states is set to be a d-partite graph (and NOT a complete d-partite graph), where, if we order the d sets as 1, 2, .., d, states from set 1 will have actions leading to states in set 2 and so on, with the final set d having actions leading to states in set 1. Number of actions for each state will, thus, be = (number of states) / (d).
        terminal_state_density : float in range [0, 1]
            For discrete environments, the fraction of states that are terminal; the terminal states are fixed to the "last" states when we consider them to be ordered by their numerical value. This is w.l.o.g. because discrete states are categorical. For continuous environments, please see terminal_states and term_state_edge for how to control terminal states.
        term_state_reward : float
            Adds this to the reward if a terminal state was reached at the current time step.
        image_representations : boolean
            Boolean to associate an image as the external observation with every discrete categorical state.
            For discrete envs, this is handled by an mdp_playground.spaces.ImageMultiDiscrete object. It associates the image of an n + 3 sided polygon for a categorical state n. More details can be found in the documentation for the ImageMultiDiscrete class.
            For continuous and grid envs, this is handled by an mdp_playground.spaces.ImageContinuous object. More details can be found in the documentation for the ImageContinuous class.
        irrelevant_features : boolean
            If True, an additional irrelevant sub-space (irrelevant to achieving rewards) is present as part of the observation space. This sub-space has its own transition dynamics independent of the dynamics of the relevant sub-space.
            For discrete environments, additionally, state_space_size must be specified as a list.
            For continuous environments, the option relevant_indices must be specified. This option specifies the dimensions relevant to achieving rewards.
            For grid environments, nothing additional needs to be done as relevant grid shape is also used as the irrelevant grid shape.
        use_custom_mdp : boolean
            If true, users specify their own transition and reward functions using the config options transition_function and reward_function (see below). Optionally, they can also use init_state_dist and terminal_states for discrete spaces (see below).
        transition_function : Python function(state, action) or a 2-D numpy.ndarray
            A Python function emulating P(s, a). For discrete envs it's also possible to specify an |S|x|A| transition matrix.
        reward_function : Python function(state_sequence, action_sequence) or a 2-D numpy.ndarray
            A Python function emulating R(state_sequence, action_sequence). The state_sequence is recorded by the environment and transition_function is called before reward_function, so the "current" state (when step() was called) and next state are the last 2 states in the sequence.
            For discrete environments, it's also possible to specify an |S|x|A| transition matrix where reward is assumed to be a function over the "current" state and action.
            If use_custom_mdp = false and the environment is continuous, this is a string that chooses one of the following predefined reward functions: move_along_a_line or move_to_a_point.
            If use_custom_mdp = false and the environment is grid, this is a string that chooses one of the following predefined reward functions: move_to_a_point. Support for sequences is planned.

            Also see make_denser documentation.


        Specific to discrete environments:
            state_space_size : int > 0 or list of length 2
                A number specifying size of the state space for normal discrete environments and a list of len = 2 when irrelevant_features is True (The list contains sizes of relevant and irrelevant sub-spaces where the 1st sub-space is assumed relevant and the 2nd sub-space is assumed irrelevant).
                NOTE: When automatically generating MDPs, do not specify this value as its value depends on the action_space_size and the diameter as state_space_size = action_space_size * diameter.
            action_space_size : int > 0
                Similar description as state_space_size. When automatically generating MDPs, however, its value determines the state_space_size.
            reward_dist : list with 2 floats or a Python function(env_rng, reward_sequence_dict)
                If it's a list with 2 floats, then these 2 values are interpreted as a closed interval and taken as the end points of a categorical distribution which points equally spaced along the interval.
                If it's a Python function, it samples rewards for the rewardable_sequences dict of the environment. The rewardable_sequences dict of the environment holds the rewardable_sequences with the key as a tuple holding the sequence and value as the reward handed out. The 1st argument for the reward_dist function is the Random Number Generator (RNG) of the environment which is an np.random.RandomState object. This RNG should be used to perform calls to the desired random function to be used to sample rewards to ensure reproducibility. The 2nd argument is the rewardable_sequences dict of the environment. This is available because one may need access to the already created reward sequences in the reward_dist function.
            init_state_dist : 1-D numpy.ndarray
                Specifies an array of initialisation probabilities for the discrete state space.
            terminal_states : Python function(state) or 1-D numpy.ndarray
                A Python function with the state as argument that returns whether the state is terminal. If this is specified as an array, the array lists the discrete states that are terminal.

            Specific to image_representations for discrete envs:
                image_transforms : str
                    String containing the transforms that must be applied to the image representations. As long as one of the following words is present in the string - shift, scale, rotate, flip - the corresponding transform will be applied at random to the polygon in the image representation whenever an observation is generated. Care is either explicitly taken that the polygon remains inside the image region or a warning is generated.
                sh_quant : int
                    An int to quantise the shift transforms.
                scale_range : (float, float)
                    A tuple of real numbers to specify (min_scaling, max_scaling).
                ro_quant : int
                    An int to quantise the rotation transforms.

        Specific to continuous environments:
            state_space_dim : int
                A number specifying state space dimensionality. A Gym Box space of this dimensionality will be instantiated.
            action_space_dim : int
                Same description as state_space_dim. This is currently set equal to the state_space_dim and doesn't need to specified.
            relevant_indices : list
                A list that provides the dimensions relevant to achieving rewards for continuous environments. The dynamics for these dimensions are independent of the dynamics for the remaining (irrelevant) dimensions.
            state_space_max : float
                Max absolute value that a dimension of the space can take. A Gym Box will be instantiated with range [-state_space_max, state_space_max]. Sampling will be done as for Gym Box spaces.
            action_space_max : float
                Similar description as for state_space_max.
            terminal_states : numpy.ndarray
                The centres of hypercube sub-spaces which are terminal.
            term_state_edge : float
                The edge of the hypercube sub-spaces which are terminal.
            transition_dynamics_order : int
                An order of n implies that the n-th state derivative is set equal to the action/inertia.
            inertia : float or numpy.ndarray
                inertia of the rigid body or point object that is being simulated. If numpy.ndarray, it specifies independent inertiae for the dimensions and the shape should be (state_space_dim,).
            time_unit : float
                time duration over which the action is applied to the system.
            target_point : numpy.ndarray
                The target point in case move_to_a_point is the reward_function. If make_denser is false, target_radius determines distance from the target point at which the sparse reward is handed out.
            action_loss_weight : float
                A coefficient to multiply the norm of the action and subtract it from the reward to penalise the action magnitude.

        Specific to grid environments:
            grid_shape : tuple
                Shape of the grid environment. If irrelevant_features is True, this is replicated to add a grid which is irrelevant to the reward.
            target_point : numpy.ndarray
                The target point in case move_to_a_point is the reward_function. If make_denser is false, reward is only handed out when the target point is reached.
            terminal_states : Python function(state) or 1-D numpy.ndarray
                Same description as for terminal_states under discrete envs

    Other important config:
        Specific to discrete environments:
            repeats_in_sequences : boolean
                If true, allows rewardable sequences to have repeating states in them.
            maximally_connected : boolean
                If true, sets the transition function such that every state in independent set i can transition to every state in independent set i + 1. If false, then sets the transition function such that a state in independent set i may have any state in independent set i + 1 as the next state for a transition.
            reward_every_n_steps : boolean
                Hand out rewards only at multiples of sequence_length steps. This makes the probability that an agent is executing overlapping rewarding sequences 0. This makes it simpler to evaluate HRL algorithms and whether they can "discretise" time correctly. Noise is added at every step, regardless of this setting. Currently, not implemented for either the make_denser = true case or for continuous and grid environments.
            generate_random_mdp : boolean
                If true, automatically generate MDPs when use_custom_mdp = false. Currently, this option doesn't need to be specified because random MDPs are always generated when use_custom_mdp = false.

        Specific to continuous environments:
            none as of now

        For all, continuous, discrete and grid environments:
        make_denser : boolean
            If true, makes the reward denser in environments.
            For discrete environments, hands out a partial reward for completing partial sequences.
            For continuous environments, for reward function move_to_a_point, the base reward handed out is equal to the distance moved towards the target point in the current timestep.
            For grid envs, the base reward handed out is equal to the Manhattan distance moved towards the target point in the current timestep.
        seed : int or dict
            Recommended to be passed as an int which generates seeds to be used for the various components of the environment. It is, however, possible to control individual seeds by passing it as a dict. Please see the default initialisation for seeds below to see how to do that.
        log_filename : str
            The name of the log file to which logs are written.
        log_level : logging.LOG_LEVEL option
            Python log level for logging

    Below, we list the important attributes and methods for this class.

    Attributes
    ----------
    config : dict
        the config contains all the details required to generate an environment
    seed : int or dict
        recommended to set to an int, which would set seeds for the env, relevant and irrelevant and externally visible observation and action spaces automatically. If fine-grained control over the seeds is necessary, a dict, with key values as in the source code further below, can be passed.
    observation_space : Gym.Space
        The externally visible observation space for the enviroment.
    action_space : Gym.Space
        The externally visible action space for the enviroment.
    rewardable_sequences : dict
        holds the rewardable sequences. The keys are tuples of rewardable sequences and values are the rewards handed out. When make_denser is True for discrete environments, this dict also holds the rewardable partial sequences.

    Methods
    -------
    init_terminal_states()
        Initialises terminal states, T
    init_init_state_dist()
        Initialises initial state distribution, rho_0
    init_transition_function()
        Initialises transition function, P
    init_reward_function()
        Initialises reward function, R
    transition_function(state, action)
        the transition function of the MDP, P
    P(state, action)
        defined as a lambda function in the call to init_transition_function() and is equivalent to calling transition_function()
    reward_function(state, action)
        the reward function of the MDP, R
    R(state, action)
        defined as a lambda function in the call to init_reward_function() and is equivalent to calling reward_function()
    get_augmented_state()
        gets underlying Markovian state of the MDP
    reset()
        Resets environment state
    seed()
        Sets the seed for the numpy RNG used by the environment (state and action spaces have their own seeds as well)
    step(action, imaginary_rollout=False)
        Performs 1 transition of the MDP
    """

    def __init__(self, **config): # = None):
        """Initialises the MDP to be emulated using the settings provided in config.

        Parameters
        ----------
        config : dict
            the member variable config is initialised to this value after inserting defaults
        """

        print("Passed config:", config, "\n")

        # Set default settings for config to be able to use class without any config being passed
        if len(config) == 0: #is None:
            # config = {}

            # Discrete spaces configs:
            config["state_space_type"] = "discrete" # TODO if states are assumed categorical in discrete setting, need to have an embedding for their OHE when using NNs; do the encoding on the training end!
            config["state_space_size"] = 8 # To be given as an integer for simple Discrete environment like Gym's. To be given as a list of integers for a MultiDiscrete environment like Gym's #TODO Rename state_space_size and action_space_size to be relevant_... wherever irrelevant dimensions are not used.
            config["action_space_size"] = 8

            # Continuous spaces configs:
            # config["state_space_type"] = "continuous"
            # config["state_space_dim"] = 2
            # config["action_space_dim"] = 2
            # config["transition_dynamics_order"] = 1
            # config["inertia"] = 1 # 1 unit, e.g. kg for mass, or kg * m^2 for moment of inertia.
            # config["state_space_max"] = 5 # Will be a Box in the range [-max, max]
            # config["action_space_max"] = 5 # Will be a Box in the range [-max, max]
            # config["time_unit"] = 0.01 # Discretization of time domain
            # config["terminal_states"] = [[0.0, 1.0], [1.0, 0.0]]
            # config["term_state_edge"] =  1.0 # Terminal states will be in a hypercube centred around the terminal states given above with the edge of the hypercube of this length.

            # config for user specified P, R, rho_0, T. Examples here are for discrete spaces
            # config["transition_function"] = np.array([[4 - i for i in range(config["state_space_size"])] for j in range(config["action_space_size"])]) #TODO ###IMP For all these prob. dist., there's currently a difference in what is returned for discrete vs continuous!
            # config["reward_function"] = np.array([[4 - i for i in range(config["state_space_size"])] for j in range(config["action_space_size"])])
            # config["init_state_dist"] = np.array([i/10 for i in range(config["state_space_size"])])
            # config["terminal_states"] = np.array([config["state_space_size"] - 1]) # Can be discrete array or function to test terminal or not (e.g. for discrete and continuous spaces we may prefer 1 of the 2) #TODO currently always the same terminal state for a given environment state space size; have another variable named terminal_states to make semantic sense of variable name.


            config["generate_random_mdp"] = True ###IMP # This supersedes previous settings and generates a random transition function, a random reward function (for random specific sequences)
            config["delay"] = 0
            config["sequence_length"] = 1
            config["repeats_in_sequences"] = False
            config["reward_scale"] = 1.0
            config["reward_density"] = 0.25 # Number between 0 and 1
#            config["transition_noise"] = 0.2 # Currently the fractional chance of transitioning to one of the remaining states when given the deterministic transition function - in future allow this to be given as function; keep in mind that the transition function itself could be made a stochastic function - does that qualify as noise though?
#            config["reward_noise"] = lambda a: a.normal(0, 0.1) #random #hack # a probability function added to reward function
            # config["transition_noise"] = lambda a: a.normal(0, 0.1) #random #hack # a probability function added to transition function in cont. spaces
            config["make_denser"] = False
            config["terminal_state_density"] = 0.25 # Number between 0 and 1
            config["maximally_connected"] = True # Make every state reachable from every state; If maximally_connected, then no. of actions has to be at least equal to no. of states( - 1 if without self-loop); if repeating sequences allowed, then we have to have self-loops. Self-loops are ok even in non-repeating sequences - we just have a harder search problem then! Or make it maximally connected by having transitions to as many different states as possible - the row for P would have as many different transitions as possible!
            # print(config)
            #TODO asserts for the rest of the config settings
            # next: To implement delay, we can keep the previous observations to make state Markovian or keep an info bit in the state to denote that; Buffer length increase by fixed delay and fixed sequence length; current reward is incremented when any of the satisfying conditions (based on previous states) matches

            config["seed"] = 0

        # Print initial "banner"
        screen_output_width = 132 #hardcoded #TODO get from system
        repeat_equal_sign = (screen_output_width - 20) // 2
        set_ansi_escape = "\033[32;1m"
        reset_ansi_escape = "\033[0m"
        print(set_ansi_escape + "=" * repeat_equal_sign + "Initialising Toy MDP" + "=" * repeat_equal_sign + reset_ansi_escape)
        print("Current working directory:", os.getcwd())

        # Set other default settings for config to use if config is passed without any values for them
        if "log_level" not in config:
            self.log_level = logging.CRITICAL #logging.NOTSET
        else:
            self.log_level = config["log_level"]

        # print('self.log_level', self.log_level)
        logging.getLogger(__name__).setLevel(self.log_level)
        # fmtr = logging.Formatter(fmt='%(message)s - %(levelname)s - %(name)s - %(asctime)s', datefmt='%m.%d.%Y %I:%M:%S %p', style='%')
        # sh = logging.StreamHandler()
        # sh.setFormatter(fmt=fmtr)
        self.logger = logging.getLogger(__name__)
        # self.logger.addHandler(sh)

        if "log_filename" in config:
        #     self.log_filename = __name__ + '_' + datetime.today().strftime('%m.%d.%Y_%I:%M:%S_%f') + '.log' #TODO Make a directoy 'log/' and store there.
        # else:
            if not self.logger.handlers: # checks that handlers is [], before adding a file logger, otherwise we would have multiple loggers to file if multiple RLToyEnvs were instantiated by the same process.
                self.log_filename = config["log_filename"]
                # logging.basicConfig(filename='/tmp/' + self.log_filename, filemode='a', format='%(message)s - %(levelname)s - %(name)s - %(asctime)s', datefmt='%m.%d.%Y %I:%M:%S %p', level=self.log_level)
                log_file_handler = logging.FileHandler(self.log_filename)
                self.logger.addHandler(log_file_handler)
        # log_filename = "logs/output.log"
        # os.makedirs(os.path.dirname(log_filename), exist_ok=True)


        #seed
        if "seed" not in config: #####IMP It's very important to not modify the config dict since it may be shared across multiple instances of the Env in the same process and could lead to very hard to catch bugs (I faced problems with Ray's A3C)
            self.seed_int = None
            need_to_gen_seeds = True
        elif type(config["seed"]) == dict:
            self.seed_dict = config["seed"]
            need_to_gen_seeds = False
        elif type(config["seed"]) == int: # should be an int then. Gym doesn't accept np.int64, etc..
            self.seed_int = config["seed"]
            need_to_gen_seeds = True
        else:
            raise TypeError("Unsupported data type for seed: ", type(config["seed"]))

        #seed #TODO move to seed() so that obs., act. space, etc. have their seeds reset too when env seed is reset?
        if need_to_gen_seeds:
            self.seed_dict = {}
            self.seed_dict["env"] = self.seed_int
            self.seed(self.seed_dict["env"])
            ##IMP All these diff. seeds may not be needed (you could have one seed for the joint relevant + irrelevant parts). But they allow for easy separation of the relevant and irrelevant dimensions!! _And_ the seed remaining the same for the underlying discrete environment makes it easier to write tests!
            self.seed_dict["relevant_state_space"] = self.np_random.randint(sys.maxsize) #random
            self.seed_dict["relevant_action_space"] = self.np_random.randint(sys.maxsize) #random
            self.seed_dict["irrelevant_state_space"] = self.np_random.randint(sys.maxsize) #random
            self.seed_dict["irrelevant_action_space"] = self.np_random.randint(sys.maxsize) #random
            self.seed_dict["state_space"] = self.np_random.randint(sys.maxsize) #IMP This is currently used to sample only for continuous spaces and not used for discrete spaces by the Environment. User might want to sample from it for multi-discrete environments. #random
            self.seed_dict["action_space"] = self.np_random.randint(sys.maxsize) #IMP This IS currently used to sample random actions by the RL agent for both discrete and continuous environments (but not used anywhere by the Environment). #random
            self.seed_dict["image_representations"] = self.np_random.randint(sys.maxsize) #random
            # print("Mersenne0, dummy_eval:", self.np_random.get_state()[2], "dummy_eval" in config)
        else: # if seed dict was passed
            self.seed(self.seed_dict["env"])
            # print("Mersenne0 (dict), dummy_eval:", self.np_random.get_state()[2], "dummy_eval" in config)

        self.logger.warning('Seeds set to:' + str(self.seed_dict))
        # print(f'Seeds set to {self.seed_dict=}') # Available from Python 3.8

        config["state_space_type"] = config["state_space_type"].lower()

        #defaults ###TODO throw warning in case unknown config option is passed
        if "use_custom_mdp" not in config:
            self.use_custom_mdp = False
        else:
            self.use_custom_mdp = config["use_custom_mdp"]
            if self.use_custom_mdp:
                assert "transition_function" in config
                assert "reward_function" in config
                # if config["state_space_type"] == "discrete":
                #     assert "init_state_dist" in config

        if not self.use_custom_mdp:
            if "generate_random_mdp" not in config:
                self.generate_random_mdp = True
            else:
                self.generate_random_mdp = config["generate_random_mdp"]

        if "term_state_reward" not in config:
            self.term_state_reward = 0.0
        else:
            self.term_state_reward = config["term_state_reward"]

        if "delay" not in config:
            self.delay = 0
        else:
            self.delay = config["delay"]
        self.reward_buffer = [0.0] * (self.delay)

        if "sequence_length" not in config:
            self.sequence_length = 1
        else:
            self.sequence_length = config["sequence_length"]

        if "reward_density" not in config:
            self.reward_density = 0.25
        else:
            self.reward_density = config["reward_density"]

        if "make_denser" not in config:
            self.make_denser = False
        else:
            self.make_denser = config["make_denser"]

        if "maximally_connected" not in config:
            self.maximally_connected = True
        else:
            self.maximally_connected = config["maximally_connected"]

        if "reward_noise" in config:
            if callable(config["reward_noise"]):
                self.reward_noise = config["reward_noise"]
            else:
                reward_noise_std = config["reward_noise"]
                self.reward_noise = lambda a: a.normal(0, reward_noise_std)
        else:
            self.reward_noise = None

        if "transition_noise" in config:
            if config["state_space_type"] == "continuous":
                if callable(config["transition_noise"]):
                    self.transition_noise = config["transition_noise"]
                else:
                    p_noise_std = config["transition_noise"]
                    self.transition_noise = lambda a: a.normal(0, p_noise_std)
            else: # discrete case
                self.transition_noise = config["transition_noise"]
        else: # no transition noise
            self.transition_noise = None

        if "reward_scale" not in config:
            self.reward_scale = 1.0
        else:
            self.reward_scale = config["reward_scale"]

        if "reward_shift" not in config:
            self.reward_shift = 0.0
        else:
            self.reward_shift = config["reward_shift"]

        if "irrelevant_features" not in config:
            self.irrelevant_features = False
        else:
            self.irrelevant_features = config["irrelevant_features"]

        if "image_representations" not in config:
            self.image_representations = False
        else:
            self.image_representations = config["image_representations"]
            if "image_transforms" in config:
                assert config["state_space_type"] == "discrete", "Image "\
                        "transforms are only applicable to discrete envs."
                self.image_transforms = config["image_transforms"]
            else:
                self.image_transforms = "none"

            if "image_width" in config:
                self.image_width = config["image_width"]
            else:
                self.image_width = 100

            if "image_height" in config:
                self.image_height = config["image_height"]
            else:
                self.image_height = 100

            # The following transforms are only applicable in discrete envs:
            if config["state_space_type"] == "discrete":
                if "image_sh_quant" not in config:
                    if 'shift' in self.image_transforms:
                        warnings.warn("Setting image shift quantisation to the \
                        default of 1, since no config value was provided for it.")
                        self.image_sh_quant = 1
                    else:
                        self.image_sh_quant = None
                else:
                    self.image_sh_quant = config["image_sh_quant"]

                if "image_ro_quant" not in config:
                    if 'rotate' in self.image_transforms:
                        warnings.warn("Setting image rotate quantisation to the \
                        default of 1, since no config value was provided for it.")
                        self.image_ro_quant = 1
                    else:
                        self.image_ro_quant = None
                else:
                    self.image_ro_quant = config["image_ro_quant"]

                if "image_scale_range" not in config:
                    if 'scale' in self.image_transforms:
                        warnings.warn("Setting image scale range to the default \
                        of (0.5, 1.5), since no config value was provided for it.")
                        self.image_scale_range = (0.5, 1.5)
                    else:
                        self.image_scale_range = None
                else:
                    self.image_scale_range = config["image_scale_range"]

        if config["state_space_type"] == "discrete":
            if "reward_dist" not in config:
                self.reward_dist = None
            else:
                self.reward_dist = config["reward_dist"]

            if "diameter" not in config:
                self.diameter = 1
            else:
                self.diameter = config["diameter"]

        elif config["state_space_type"] == "continuous":
            # if not self.use_custom_mdp:
            self.state_space_dim = config["state_space_dim"]

            if "transition_dynamics_order" not in config:
                self.dynamics_order = 1
            else:
                self.dynamics_order = config["transition_dynamics_order"]

            if 'inertia' not in config:
                self.inertia = 1.0
            else:
                self.inertia = config["inertia"]

            if 'time_unit' not in config:
                self.time_unit = 1.0
            else:
                self.time_unit = config["time_unit"]

            if 'target_radius' not in config:
                self.target_radius = 0.05
            else:
                self.target_radius = config["target_radius"]

        elif config["state_space_type"] == "grid":
            assert "grid_shape" in config
            self.grid_shape = config["grid_shape"]
        else:
            raise ValueError("Unknown state_space_type")



        if "action_loss_weight" not in config:
            self.action_loss_weight = 0.0
        else:
            self.action_loss_weight = config["action_loss_weight"]

        if "reward_every_n_steps" not in config:
            self.reward_every_n_steps = False
        else:
            self.reward_every_n_steps = config["reward_every_n_steps"]

        if 'repeats_in_sequences' not in config:
            self.repeats_in_sequences = False
        else:
            self.repeats_in_sequences = config['repeats_in_sequences']


        self.dtype = np.float32 if "dtype" not in config else config["dtype"]


        if config["state_space_type"] == "discrete":
            if self.irrelevant_features:
                assert len(config["action_space_size"]) == 2, "Currently, 1st sub-state (and action) space is assumed to be relevant to rewards and 2nd one is irrelevant. Please provide a list with sizes for the 2."
                self.action_space_size = config["action_space_size"]
            else: # uni-discrete space
                assert isinstance(config["action_space_size"], int), "Did you mean to turn irrelevant_features? If so, please set irrelevant_features = True in config. If not, please provide an int for action_space_size."
                self.action_space_size = [config["action_space_size"]] # Make a list to be able to iterate over observation spaces in for loops later
                # assert type(config["state_space_size"]) == int, 'config["state_space_size"] has to be provided as an int when we have a simple Discrete environment. Was:' + str(type(config["state_space_size"]))
            if self.use_custom_mdp:
                self.state_space_size = [config["state_space_size"]]
            else:
                self.state_space_size = np.array(self.action_space_size) * np.array(self.diameter)
                # assert (np.array(self.state_space_size) % np.array(self.diameter) == 0).all(), "state_space_size should be a multiple of the diameter to allow for the generation of regularly connected MDPs."
        elif config["state_space_type"] == "continuous":
            self.action_space_dim = self.state_space_dim
            if self.irrelevant_features:
                assert "relevant_indices" in config, "Please provide dimensions\
                 of state space relevant to rewards."
            if "relevant_indices" not in config:
                config["relevant_indices"] = range(self.state_space_dim)
            # config["irrelevant_indices"] = list(set(range(len(config["state_space_dim"]))) - set(config["relevant_indices"]))
        elif config["state_space_type"] == "grid":
            # Repeat the grid for the irrelevant part as well
            if self.irrelevant_features:
                self.grid_shape = self.grid_shape * 2




        if ("init_state_dist" in config) and ("relevant_init_state_dist" not in config):
            config["relevant_init_state_dist"] = config["init_state_dist"]


        assert self.sequence_length > 0, "config[\"sequence_length\"] <= 0. Set to: " + str(self.sequence_length) # also should be int
        if "maximally_connected" in config and config["maximally_connected"]: ###TODO remove
            pass
            # assert config["state_space_size"] == config["action_space_size"], "config[\"state_space_size\"] != config[\"action_space_size\"]. For maximally_connected transition graphs, they should be equal. Please provide valid values. Vals: " + str(config["state_space_size"]) + " " + str(config["action_space_size"]) + ". In future, \"maximally_connected\" graphs are planned to be supported!"
            # assert config["irrelevant_state_space_size"] == config["irrelevant_action_space_size"], "config[\"irrelevant_state_space_size\"] != config[\"irrelevant_action_space_size\"]. For maximally_connected transition graphs, they should be equal. Please provide valid values! Vals: " + str(config["irrelevant_state_space_size"]) + " " + str(config["irrelevant_action_space_size"]) + ". In future, \"maximally_connected\" graphs are planned to be supported!" #TODO Currently, irrelevant dimensions have a P similar to that of relevant dimensions. Should this be decoupled?

        if config["state_space_type"] == 'continuous':
            # assert config["state_space_dim"] == config["action_space_dim"], "For continuous spaces, state_space_dim has to be = action_space_dim. state_space_dim was: " + str(config["state_space_dim"]) + " action_space_dim was: " + str(config["action_space_dim"])
            if config["reward_function"] == "move_to_a_point":
                assert self.sequence_length == 1
                self.target_point = np.array(config["target_point"], dtype=self.dtype)
                assert self.target_point.shape == (len(config["relevant_indices"]),), "target_point should have dimensionality = relevant_state_space dimensionality"
        elif config["state_space_type"] == "grid":
            if config["reward_function"] == "move_to_a_point":
                self.target_point = config["target_point"]

        self.config = config
        self.augmented_state_length = self.sequence_length + self.delay + 1

        self.total_episodes = 0

        # This init_...() is done before the others below because it's needed
        # for image_representations for continuous
        self.init_terminal_states()

        if config["state_space_type"] == "discrete":
            self.observation_spaces = [DiscreteExtended(self.state_space_size[0], seed=self.seed_dict["relevant_state_space"])]  #seed #hardcoded, many time below as well
            self.action_spaces = [DiscreteExtended(self.action_space_size[0], seed=self.seed_dict["relevant_action_space"])]  #seed #hardcoded
            if self.irrelevant_features:
                self.observation_spaces.append(DiscreteExtended(self.state_space_size[1], seed=self.seed_dict["irrelevant_state_space"])) #seed #hardcoded
                self.action_spaces.append(DiscreteExtended(self.action_space_size[1], seed=self.seed_dict["irrelevant_action_space"]))  #seed #hardcoded
            # Commented code below may used to generalise relevant sub-spaces to more than the current max of 2.
            # self.observation_spaces = [None] * len(config["all_indices"])
            # for i in config["relevant_indices"]:
            #     self.observation_spaces[i] =
            #     self.action_spaces[i] = DiscreteExtended(self.action_space_size[i], seed=self.seed_dict["relevant_action_space"]) #seed
            # for i in config["irrelevant_indices"]:
            #     self.observation_spaces[i] = DiscreteExtended(self.state_space_size[i], seed=self.seed_dict["irrelevant_state_space"])) #seed # hack
            #     self.action_spaces[i] = DiscreteExtended(self.action_space_size[i], seed=self.seed_dict["irrelevant_action_space"]) #seed

            if self.image_representations:
                # underlying_obs_space = MultiDiscreteExtended(self.state_space_size, seed=self.seed_dict["state_space"]) #seed
                self.observation_space = ImageMultiDiscrete(self.state_space_size, width=self.image_width, height=self.image_height, transforms=self.image_transforms, sh_quant=self.image_sh_quant, scale_range=self.image_scale_range, ro_quant=self.image_ro_quant, circle_radius=20, seed=self.seed_dict["image_representations"]) #seed
                if self.irrelevant_features:
                    self.action_space = TupleExtended(self.action_spaces, seed=self.seed_dict["action_space"]) #seed
                else:
                    self.action_space = self.action_spaces[0]
            else:
                if self.irrelevant_features:
                    self.observation_space = TupleExtended(self.observation_spaces, seed=self.seed_dict["state_space"]) #seed # hack #TODO Gym (and so Ray) apparently needs observation_space as a member of an env.
                    self.action_space = TupleExtended(self.action_spaces, seed=self.seed_dict["action_space"]) #seed
                else:
                    self.observation_space = self.observation_spaces[0]
                    self.action_space = self.action_spaces[0]


        elif config["state_space_type"] == 'continuous':
            self.state_space_max = config["state_space_max"] \
                    if 'state_space_max' in config else np.inf # should we
                    # select a random max? #test?
            self.feature_space = BoxExtended(-self.state_space_max,\
                    self.state_space_max, shape=(self.state_space_dim,),\
                    seed=self.seed_dict["state_space"], dtype=self.dtype) #seed
                    # hack #TODO # low and high are 1st 2 and required arguments
                    # for instantiating BoxExtended

            self.action_space_max = config["action_space_max"] \
                    if 'action_space_max' in config else np.inf #test?
            # config["action_space_max"] = \
            # num_to_list(config["action_space_max"]) * config["action_space_dim"]
            self.action_space = BoxExtended(-self.action_space_max,\
                    self.action_space_max, shape=(self.action_space_dim,),\
                    seed=self.seed_dict["action_space"], dtype=self.dtype) # #seed
                    # hack #TODO


            if self.image_representations:
                self.observation_space = ImageContinuous(self.feature_space,\
                    width=self.image_width, height=self.image_height, \
                    term_spaces=self.term_spaces, target_point=self.target_point,\
                    circle_radius=5, seed=self.seed_dict["image_representations"]) # #seed
            else:
                self.observation_space = self.feature_space

        elif config["state_space_type"] == "grid":
            underlying_space_maxes = list_to_float_np_array(self.grid_shape)


            # The min for grid envs is 0, 0, 0, ...
            self.feature_space = BoxExtended(0 * underlying_space_maxes,\
                    underlying_space_maxes,\
                    seed=self.seed_dict["state_space"], dtype=self.dtype) # #seed

            lows = np.array([-1] * len(self.grid_shape))
            highs = np.array([1] * len(self.grid_shape))
<<<<<<< HEAD
            self.action_space = BoxExtended(lows, highs, seed=self.seed_dict["action_space"],\
                                    dtype=np.int64) # #seed
=======
            self.action_space = GridActionSpace(lows, highs,\
                        seed=self.seed_dict["action_space"],) # #seed
>>>>>>> 336ac424


            if self.image_representations:
                target_pt = list_to_float_np_array(self.target_point)
                self.observation_space = ImageContinuous(self.feature_space,\
                    width=self.image_width, height=self.image_height, \
                    term_spaces=self.term_spaces, target_point=target_pt,\
                    circle_radius=5, grid_shape=self.grid_shape,\
                    seed=self.seed_dict["image_representations"]) # #seed
            else:
                self.observation_space = self.feature_space



        # if config["action_space_type"] == "discrete":
        #     if not config["generate_random_mdp"]:
        #         # self.logger.error("User defined P and R are currently not supported.") ##TODO
        #         # sys.exit(1)
        #         self.P = config["transition_function"] if callable(config["transition_function"]) else lambda s, a: config["transition_function"][s, a] ##IMP callable may not be optimal always since it was deprecated in Python 3.0 and 3.1
        #         self.R = config["reward_function"] if callable(config["reward_function"]) else lambda s, a: config["reward_function"][s, a]
            # else:
        ##TODO Support imaginary rollouts for continuous envs. and user-defined P and R? Will do it depending on demand for it. In fact, for imagined rollouts, let our code handle storing augmented_state, curr_state, etc. in separate variables, so that it's easy for user to perform imagined rollouts instead of having to maintain their own state and action sequences.
        #TODO Generate state and action space sizes also randomly?

        ###IMP The order in which the following inits are called is important, so don't change!!
        self.init_init_state_dist() #init_state_dist: Initialises uniform distribution over non-terminal states for discrete distribution; After looking into Gym code, I can say that for continuous, it's uniform over non-terminal if limits are [a, b], shifted exponential if exactly one of the limits is np.inf, normal if both limits are np.inf - this sampling is independent for each dimension (and is done for the defined limits for the respective dimension).
        self.init_transition_function()
        # print("Mersenne1, dummy_eval:", self.np_random.get_state()[2], "dummy_eval" in self.config)
        self.init_reward_function()

        self.curr_obs = self.reset() #TODO Maybe not call it here, since Gym seems to expect to _always_ call this method when using an environment; make this seedable? DO NOT do seed dependent initialization in reset() otherwise the initial state distrbution will always be at the same state at every call to reset()!! (Gym env has its own seed? Yes, it does, as does also space);

        self.logger.info("self.augmented_state, len: " + str(self.augmented_state) + ", " + str(len(self.augmented_state)))
        self.logger.info("MDP Playground toy env instantiated with config: " + str(self.config))
        print("MDP Playground toy env instantiated with config: " + str(self.config))


    def init_terminal_states(self):
        """Initialises terminal state set to be the 'last' states for discrete environments. For continuous environments, terminal states will be in a hypercube centred around config['terminal_states'] with the edge of the hypercube of length config['term_state_edge'].

        """
        if self.config["state_space_type"] == "discrete":
            if self.use_custom_mdp and not "terminal_state_density" in self.config: # custom/user-defined terminal states
                self.is_terminal_state = self.config["terminal_states"] if callable(self.config["terminal_states"]) else lambda s: s in self.config["terminal_states"]
            else:
                # Define the no. of terminal states per independent set of the state space
                self.num_terminal_states = int(self.config["terminal_state_density"] * self.action_space_size[0]) #hardcoded ####IMP Using action_space_size since it contains state_space_size // diameter
                # if self.num_terminal_states == 0: # Have at least 1 terminal state?
                #     warnings.warn("WARNING: int(terminal_state_density * relevant_state_space_size) was 0. Setting num_terminal_states to be 1!")
                #     self.num_terminal_states = 1
                self.config["terminal_states"] = np.array([j * self.action_space_size[0] - 1 - i for j in range(1, self.diameter + 1) for i in range(self.num_terminal_states)]) # terminal states inited to be at the "end" of the sorted states
                self.logger.warning("Inited terminal states to self.config['terminal_states']: " + str(self.config["terminal_states"]) + ". Total " + str(self.num_terminal_states))
                self.is_terminal_state = lambda s: s in self.config["terminal_states"]

        elif self.config["state_space_type"] == "continuous":
            # print("# TODO for cont. spaces: term states")
            self.term_spaces = []

            if 'terminal_states' in self.config: ##TODO For continuous spaces, could also generate terminal spaces based on a terminal_state_density given by user (Currently, user specifies terminal state points around which hypercubes in state space are terminal. If the user want a specific density and not hypercubes, the user has to design the terminal states they specify such that they would have a given density in space.). But only for state spaces with limits? For state spaces without limits, could do it for a limited subspace of the inifinite state space 1st and then repeat that pattern indefinitely along each dimension's axis. #test?
                if callable(self.config["terminal_states"]):
                    self.is_terminal_state = self.config["terminal_states"]
                else:
                    for i in range(len(self.config["terminal_states"])): # List of centres of terminal state regions.
                        assert len(self.config["terminal_states"][i]) == len(self.config["relevant_indices"]), "Specified terminal state centres should have dimensionality = number of relevant_indices. That was not the case for centre no.: " + str(i) + ""
                        lows = np.array([self.config["terminal_states"][i][j] - self.config["term_state_edge"]/2 for j in range(len(self.config["relevant_indices"]))])
                        highs = np.array([self.config["terminal_states"][i][j] + self.config["term_state_edge"]/2 for j in range(len(self.config["relevant_indices"]))])
                        # print("Term state lows, highs:", lows, highs)
                        self.term_spaces.append(BoxExtended(low=lows, high=highs, seed=self.seed_, dtype=self.dtype)) #seed #hack #TODO
                    self.logger.debug("self.term_spaces samples:" + str(self.term_spaces[0].sample()) + str(self.term_spaces[-1].sample()))

                    self.is_terminal_state = lambda s: np.any([self.term_spaces[i].contains(s[self.config["relevant_indices"]]) for i in range(len(self.term_spaces))]) ### TODO for cont. #test?

            else: # no custom/user-defined terminal states
                self.is_terminal_state = lambda s: False

        elif self.config["state_space_type"] == "grid":
            self.term_spaces = []

            if 'terminal_states' in self.config:
                if callable(self.config["terminal_states"]):
                    self.is_terminal_state = self.config["terminal_states"]
                else:
                    for i in range(len(self.config["terminal_states"])): # List of
                    # terminal states on the grid
                        term_state = list_to_float_np_array(self.config["terminal_states"][i])
                        lows = term_state
                        highs = term_state # #hardcoded
                        self.term_spaces.append(BoxExtended(low=lows, high=highs,\
                            seed=self.seed_, dtype=np.int64)) #seed #hack #TODO

                    def is_term(s):
                        cont_state = list_to_float_np_array(s)
                        return np.any([self.term_spaces[i].contains(cont_state) \
                            for i in range(len(self.term_spaces))])


                    self.is_terminal_state = is_term

            else: # no custom/user-defined terminal states
                self.is_terminal_state = lambda s: False


    def init_init_state_dist(self):
        """Initialises initial state distrbution, rho_0, to be uniform over the non-terminal states for discrete environments. For both discrete and continuous environments, the uniform sampling over non-terminal states is taken care of in reset() when setting the initial state for an episode.

        """
        # relevant dimensions part
        if self.config["state_space_type"] == "discrete":
            if self.use_custom_mdp and "init_state_dist" in self.config: # custom/user-defined phi_0
                # self.config["relevant_init_state_dist"] = #TODO make this also a lambda function?
                pass
            else:
                # For relevant sub-space
                non_term_state_space_size = self.action_space_size[0] - self.num_terminal_states #hardcoded
                self.config["relevant_init_state_dist"] = ([1 / (non_term_state_space_size * self.diameter) for i in range(non_term_state_space_size)] + [0 for i in range(self.num_terminal_states)]) * self.diameter #TODO Currently only uniform distribution over non-terminal states; Use Dirichlet distribution to select prob. distribution to use?
                #TODO make init_state_dist the default sample() for state space?
                self.config["relevant_init_state_dist"] = np.array(self.config["relevant_init_state_dist"])
                self.logger.warning("self.relevant_init_state_dist:" + str(self.config["relevant_init_state_dist"]))

                #irrelevant sub-space
                if self.irrelevant_features:
                    non_term_state_space_size = self.state_space_size[1] #hardcoded
                    self.config["irrelevant_init_state_dist"] = ([1 / (non_term_state_space_size) for i in range(non_term_state_space_size)]) # diameter not needed here as we directly take the state_space_size in the prev. line
                    self.config["irrelevant_init_state_dist"] = np.array(self.config["irrelevant_init_state_dist"])
                    self.logger.warning("self.irrelevant_init_state_dist:" + str(self.config["irrelevant_init_state_dist"]))

        else: # if continuous or grid space
            pass # this is handled in reset where we resample if we sample a term. state


    def init_transition_function(self):
        """Initialises transition function, P by selecting random next states for every (state, action) tuple for discrete environments. For continuous environments, we have 1 option for the transition function which varies depending on dynamics order and inertia and time_unit for a point object.

        """

        if self.config["state_space_type"] == "discrete":
            if self.use_custom_mdp: # custom/user-defined P
                #
                pass
            else:
                # relevant dimensions part
                self.config["transition_function"] = np.zeros(shape=(self.state_space_size[0], self.action_space_size[0]), dtype=object) #hardcoded
                self.config["transition_function"][:] = -1 #IMP # To avoid having a valid value from the state space before we actually assign a usable value below!
                if self.maximally_connected:
                    if self.diameter == 1: #hack # TODO Remove this if block; this case is currently separately handled just so that tests do not fail. Using prob=prob in the sample call causes the sampling to change even if the probabilities remain the same. All solutions I can think of are hacky except changing the expected values in all the test cases which would take quite some time.
                        for s in range(self.state_space_size[0]):
                            self.config["transition_function"][s] = self.observation_spaces[0].sample(size=self.action_space_size[0], replace=False) #random #TODO Preferably use the seed of the Env for this? #hardcoded
                    else: # if diam > 1
                        for s in range(self.state_space_size[0]):
                            i_s = s // self.action_space_size[0] # select the current independent set number

                            prob = np.zeros(shape=(self.state_space_size[0],))
                            prob_next_states = np.ones(shape=(self.action_space_size[0],)) / self.action_space_size[0]
                            ind_1 = ((i_s + 1) * self.action_space_size[0]) % self.state_space_size[0]
                            ind_2 = ((i_s + 2) * self.action_space_size[0]) % self.state_space_size[0]
                            # print(ind_1, ind_2)
                            if ind_2 <= ind_1: # edge case
                                ind_2 += self.state_space_size[0]
                            prob[ind_1 : ind_2] = prob_next_states
                            self.config["transition_function"][s] = self.observation_spaces[0].sample(prob=prob, size=self.action_space_size[0], replace=False) #random #TODO Preferably use the seed of the Env for this? #hardcoded

                            # hacky way to do the above
                            # self.config["transition_function"][s] = self.observation_spaces[0].sample(max=self.action_space_size[0], size=self.action_space_size[0], replace=False) #random #TODO Preferably use the seed of the Env for this? #hardcoded
                            # Set the transitions from current state to be to the next independent set's states
                            # self.config["transition_function"][s] += ((i_s + 1) * self.action_space_size[0]) % self.state_space_size[0]
                else: # if not maximally_connected
                    for s in range(self.state_space_size[0]):
                        i_s = s // self.action_space_size[0] # select the current independent set number

                        # Set the probabilities of the next state for the current independent set
                        prob = np.zeros(shape=(self.state_space_size[0],))
                        prob_next_states = np.ones(shape=(self.action_space_size[0],)) / self.action_space_size[0]
                        ind_1 = ((i_s + 1) * self.action_space_size[0]) % self.state_space_size[0]
                        ind_2 = ((i_s + 2) * self.action_space_size[0]) % self.state_space_size[0]
                        # print(ind_1, ind_2)
                        if ind_2 <= ind_1: # edge case
                            ind_2 += self.state_space_size[0]
                        prob[ind_1 : ind_2] = prob_next_states

                        for a in range(self.action_space_size[0]):
                            # prob[i_s * self.action_space_size[0] : (i_s + 1) * self.action_space_size[0]] = prob_next_states
                            self.config["transition_function"][s, a] = self.observation_spaces[0].sample(prob=prob) #random #TODO Preferably use the seed of the Env for this?
                # Set the next state for terminal states to be themselves, for any action taken.
                for i_s in range(self.diameter):
                    for s in range(self.action_space_size[0] - self.num_terminal_states, self.action_space_size[0]):
                        for a in range(self.action_space_size[0]):
                            assert self.is_terminal_state(i_s * self.action_space_size[0] + s) == True
                            self.config["transition_function"][i_s * self.action_space_size[0] + s, a] = i_s * self.action_space_size[0] + s # Setting P(s, a) = s for terminal states, for P() to be meaningful even if someone doesn't check for 'done' being = True


                #irrelevant dimensions part
                if self.irrelevant_features: #test
                    self.config["transition_function_irrelevant"] = np.zeros(shape=(self.state_space_size[1], self.action_space_size[1]), dtype=object)
                    self.config["transition_function_irrelevant"][:] = -1 #IMP # To avoid having a valid value from the state space before we actually assign a usable value below!
                    if self.maximally_connected:
                        for s in range(self.state_space_size[1]):
                            i_s = s // self.action_space_size[1] # select the current independent set number

                            # Set the probabilities of the next state for the current independent set
                            prob = np.zeros(shape=(self.state_space_size[1],))
                            prob_next_states = np.ones(shape=(self.action_space_size[1],)) / self.action_space_size[1]
                            ind_1 = ((i_s + 1) * self.action_space_size[1]) % self.state_space_size[1]
                            ind_2 = ((i_s + 2) * self.action_space_size[1]) % self.state_space_size[1]
                            print(ind_1, ind_2)
                            if ind_2 <= ind_1: # edge case
                                ind_2 += self.state_space_size[1]
                            prob[ind_1 : ind_2] = prob_next_states

                            self.config["transition_function_irrelevant"][s] = self.observation_spaces[1].sample(prob=prob, size=self.action_space_size[1], replace=False) #random #TODO Preferably use the seed of the Env for this? #hardcoded

                            # self.config["transition_function_irrelevant"][s] = self.observation_spaces[1].sample(max=self.action_space_size[1], size=self.action_space_size[1], replace=False) #random #TODO Preferably use the seed of the Env for this?
                            # self.config["transition_function_irrelevant"][s] += ((i_s + 1) * self.action_space_size[1]) % self.state_space_size[1]
                    else:
                        for s in range(self.state_space_size[1]):
                            i_s = s // self.action_space_size[1] # select the current independent set number

                            # Set the probabilities of the next state for the current independent set
                            prob = np.zeros(shape=(self.state_space_size[1],))
                            prob_next_states = np.ones(shape=(self.action_space_size[1],)) / self.action_space_size[1]
                            ind_1 = ((i_s + 1) * self.action_space_size[1]) % self.state_space_size[1]
                            ind_2 = ((i_s + 2) * self.action_space_size[1]) % self.state_space_size[1]
                            # print(ind_1, ind_2)
                            if ind_2 <= ind_1: # edge case
                                ind_2 += self.state_space_size[1]
                            prob[ind_1 : ind_2] = prob_next_states

                            for a in range(self.action_space_size[1]):
                                # prob[i_s * self.action_space_size[1] : (i_s + 1) * self.action_space_size[1]] = prob_next_states
                                self.config["transition_function_irrelevant"][s, a] = self.observation_spaces[1].sample(prob=prob) #random #TODO Preferably use the seed of the Env for this?

                    self.logger.warning(str(self.config["transition_function_irrelevant"]) + "init_transition_function _irrelevant" + str(type(self.config["transition_function_irrelevant"][0, 0])))

            if not callable(self.config["transition_function"]):
                self.transition_matrix = self.config["transition_function"]
                self.config["transition_function"] = lambda s, a: self.transition_matrix[s, a]
                print("transition_matrix inited to:\n" + str(self.transition_matrix) + "\nPython type of state: " + str(type(self.config["transition_function"](0, 0)))) # The Python type of the state can lead to hard to catch bugs

        else: # if continuous or grid space
            # self.logger.debug("# TODO for cont. spaces") # transition function is a fixed parameterisation for cont. envs. right now.
            pass


        self.P = lambda s, a: self.transition_function(s, a)

    def init_reward_function(self):
        """Initialises reward function, R by selecting random sequences to be rewardable for discrete environments. For continuous environments, we have fixed available options for the reward function.

        """
        # print("Mersenne2, dummy_eval:", self.np_random.get_state()[2], "dummy_eval" in self.config)

        #TODO Maybe refactor this code and put useful reusable permutation generators, etc. in one library
        if self.config["state_space_type"] == "discrete":
            if self.use_custom_mdp: # custom/user-defined R
                if not callable(self.config["reward_function"]):
                    self.reward_matrix = self.config["reward_function"]
                    self.config["reward_function"] = lambda s, a: self.reward_matrix[s[-2], a] #hardcoded to be 2nd last state in state sequence passed to reward function, so that reward is R(s, a) when transition is s, a, r, s'
                    print("reward_matrix inited to:" + str(self.reward_matrix))
            else:
                non_term_state_space_size = self.action_space_size[0] - self.num_terminal_states

                def get_sequences(maximum, length, fraction, repeats=False, diameter=1):
                    '''
                    Returns random sequences of integers

                    maximum: int
                        Max value of the integers in the sequence
                    length: int
                        Length of sequence
                    fraction: float
                        Fraction of total possible sequences to be returned
                    repeats: boolean
                        Allows repeats in returned sequences
                    diameter: int
                        Relates to the diameter of the MDP
                    '''

                    sequences = []

                    if repeats:
                        num_possible_sequences = (maximum) ** length
                        num_sel_sequences = int(fraction * num_possible_sequences)
                        if num_sel_sequences == 0:
                            num_sel_sequences = 1
                            warnings.warn('0 rewardable sequences per independent set for given reward_density, sequence_length, diameter and terminal_state_density. Setting it to 1.')
                        sel_sequence_nums = self.np_random.choice(num_possible_sequences, size=num_sel_sequences, replace=False) #random # This assumes that all sequences have an equal likelihood of being selected for being a reward sequence; This line also makes it not possible to have this function be portable as part of a library because it use the np_random member variable of this class
                        for i_s in range(diameter): # Allow sequences to begin in any of the independent sets and therefore this loop is over the no. of independent sets(= diameter)
                            for i in range(num_sel_sequences):
                                curr_sequence_num = sel_sequence_nums[i]
                                specific_sequence = []
                                while len(specific_sequence) != length:
                                    specific_sequence.append(curr_sequence_num % (non_term_state_space_size) + ((len(specific_sequence) + i_s) % diameter) * self.action_space_size[0]) #TODO this uses a member variable of the class. Add another function param to receive this value? Name it independent set size?
                                    curr_sequence_num = curr_sequence_num // (non_term_state_space_size)
                                    #bottleneck When we sample sequences here, it could get very slow if reward_density is high; alternative would be to assign numbers to sequences and then sample these numbers without replacement and take those sequences
                                    # specific_sequence = self.relevant_observation_space.sample(size=self.sequence_length, replace=True) # Be careful that sequence_length is less than state space size
                                sequences.append(specific_sequence)
                            self.logger.info("Total no. of rewarded sequences:" + str(len(sequences)) + str("Out of", num_possible_sequences) + "per independent set")
                    else: # if no repeats
                        assert length <= diameter * maximum, "When there are no repeats in sequences, the sequence length should be <= diameter * maximum."
                        permutations = []
                        for i in range(length):
                            permutations.append(maximum - i // diameter)
                        # permutations = list(range(maximum + 1 - length, maximum + 1))
                        self.logger.info("No. of choices for each element in a possible sequence (Total no. of permutations will be a product of this), no. of possible perms per independent set: " + str(permutations) + ", " + str(np.prod(permutations)))

                        for i_s in range(diameter): # Allow sequences to begin in any of the independent sets and therefore this loop is over the no. of independent sets(= diameter). Could maybe sample independent set no. as "part" of sel_sequence_nums below and avoid this loop?
                            num_possible_permutations = np.prod(permutations) # Number of possible permutations/sequences for, say, a diameter of 3 and 24 total states and terminal_state_density = 0.25, i.e., 6 non-terminal states (out of 8 states) per independent set, for sequence length of 5 is np.prod([6, 6, 6, 5, 5]) * 3; the * diameter at the end is needed because the sequence can begin in any of the independent sets; However, for simplicity, we omit * diameter here and just perform the same procedure per independent set. This can lead to slightly fewer rewardable sequences than should be the case for a given reward_density - this is due int() in the next step
                            num_sel_sequences = int(fraction * num_possible_permutations)
                            if num_sel_sequences == 0: ##TODO Remove this test here and above?
                                num_sel_sequences = 1
                                warnings.warn('0 rewardable sequences per independent set for given reward_density, sequence_length, diameter and terminal_state_density. Setting it to 1.')
                            # print("Mersenne3:", self.np_random.get_state()[2])
                            sel_sequence_nums = self.np_random.choice(num_possible_permutations, size=num_sel_sequences, replace=False) #random # This assumes that all sequences have an equal likelihood of being selected for being a reward sequence; # TODO this code could be replaced with self.np_random.permutation(non_term_state_space_size)[self.sequence_length]? Replacement becomes a problem then! We have to keep sampling until we have all unique rewardable sequences.
                            # print("Mersenne4:", self.np_random.get_state()[2])

                            total_clashes = 0
                            for i in range(num_sel_sequences):
                                curr_permutation = sel_sequence_nums[i]
                                seq_ = []
                                curr_rem_digits = []
                                for j in range(diameter):
                                    curr_rem_digits.append(list(range(maximum))) # has to contain every number up to n so that any one of them can be picked as part of the sequence below
                                for enum, j in enumerate(permutations): # Goes from largest to smallest number among the factors of nPk
                                    rem_ = curr_permutation % j
                                    # rem_ = (enum // maximum) * maximum + rem_
                                    seq_.append(curr_rem_digits[(enum + i_s) % diameter][rem_] + ((enum + i_s) % diameter) * self.action_space_size[0]) # Use (enum + i_s) to allow other independent sets to have states beginning a rewardable sequence
                                    del curr_rem_digits[(enum + i_s) % diameter][rem_]
                            #         print("curr_rem_digits", curr_rem_digits)
                                    curr_permutation = curr_permutation // j

                                if seq_ in sequences: #hack
                                    total_clashes += 1 #TODO remove these extra checks and assert below
                                sequences.append(seq_)

                            self.logger.debug("Number of generated sequences that did not clash with an existing one when it was generated:" + str(total_clashes))
                            assert total_clashes == 0, 'None of the generated sequences should have clashed with an existing rewardable sequence when it was generated. No. of times a clash was detected:' + str(total_clashes)
                            self.logger.info("Total no. of rewarded sequences:" + str(len(sequences)) + "Out of" + str(num_possible_permutations) + "per independent set")

                    return sequences

                def insert_sequence(sequence):
                    '''
                    Inserts rewardable sequences into the rewardable_sequences dict member variable
                    '''
                    sequence = tuple(sequence) # tuples are immutable and can be used as keys for a dict
                    if callable(self.reward_dist):
                        self.rewardable_sequences[sequence] = self.reward_dist(self.np_random, self.rewardable_sequences)
                    else:
                        self.rewardable_sequences[sequence] = 1.0 # this is the default reward value, reward scaling will be handled later
                    self.logger.warning("specific_sequence that will be rewarded" + str(sequence)) #TODO impose a different distribution for these: independently sample state for each step of specific sequence; or conditionally dependent samples if we want something like DMPs/manifolds
                    if self.make_denser:
                        for ss_len in range(1, len(sequence)):
                            sub_sequence = tuple(sequence[:ss_len])
                            if sub_sequence not in self.rewardable_sequences:
                                self.rewardable_sequences[sub_sequence] = 0.0
                            self.rewardable_sequences[sub_sequence] += self.rewardable_sequences[sequence] * ss_len / len(sequence) # this could cause problems if we support variable sequence lengths and there are clashes in selected rewardable sequences


                self.rewardable_sequences = {}
                if self.repeats_in_sequences:
                    rewardable_sequences = get_sequences(maximum=non_term_state_space_size, length=self.sequence_length, fraction=self.reward_density, repeats=True, diameter=self.diameter)

                else: # if no repeats_in_sequences
                    rewardable_sequences = get_sequences(maximum=non_term_state_space_size, length=self.sequence_length, fraction=self.reward_density, repeats=False, diameter=self.diameter)

                # Common to both cases: repeats_in_sequences or not
                if type(self.reward_dist) == list: # Specified as interval
                    reward_dist_ = self.reward_dist
                    num_rews = self.diameter * len(rewardable_sequences)
                    print("num_rewardable_sequences set to:", num_rews)
                    if num_rews == 1:
                        rews = [1.0]
                    else:
                        rews = np.linspace(reward_dist_[0], reward_dist_[1], num=num_rews)
                    assert rews[-1] == 1.0
                    self.np_random.shuffle(rews)

                    def get_rews(rng, r_dict):
                        return rews[len(r_dict)]

                    self.reward_dist = get_rews

                if len(rewardable_sequences) > 1000:
                    warnings.warn('Too many rewardable sequences and/or too long rewardable sequence length. Environment might be too slow. Please consider setting the reward_density to be lower or reducing the sequence length. No. of rewardable sequences:' + str(len(rewardable_sequences))) #TODO Maybe even exit the program if too much memory is (expected to be) taken.; Took about 80s for 40k iterations of the for loop below on my laptop

                for specific_sequence in rewardable_sequences:
                    insert_sequence(specific_sequence)
                # else: # "repeats" in sequences are allowed until diameter - 1 steps have been taken: We sample the sequences as the state number inside each independent set, which are numbered from 0 to action_space_size - 1
                #     pass

                print("rewardable_sequences: " + str(self.rewardable_sequences)) #debug print
        elif self.config["state_space_type"] == "continuous":
            # self.logger.debug("# TODO for cont. spaces?: init_reward_function") # reward functions are fixed for cont. right now with a few available choices.
            pass
        elif self.config["state_space_type"] == "grid":
            ... # ###TODO Make sequences compatible with grid

        self.R = lambda s, a: self.reward_function(s, a)


    def transition_function(self, state, action):
        """The transition function, P.

        Performs a transition according to the initialised P for discrete environments (with dynamics independent for relevant vs irrelevant dimension sub-spaces). For continuous environments, we have a fixed available option for the dynamics (which is the same for relevant or irrelevant dimensions):
        The order of the system decides the dynamics. For an nth order system, the nth order derivative of the state is set to the action value / inertia for time_unit seconds. And then the dynamics are integrated over the time_unit to obtain the next state.

        Parameters
        ----------
        state : list
            The state that the environment will use to perform a transition.
        action : list
            The action that the environment will use to perform a transition.

        Returns
        -------
        int or np.array
            The state at the end of the current transition
        """

        if self.config["state_space_type"] == "discrete":
            next_state = self.config["transition_function"](state, action)
            if self.transition_noise:
                probs = np.ones(shape=(self.state_space_size[0],)) * self.transition_noise / (self.state_space_size[0] - 1)
                probs[next_state] = 1 - self.transition_noise
                # TODO Samples according to new probs to get noisy discrete transition
                new_next_state = self.observation_spaces[0].sample(prob=probs) #random
                # print("noisy old next_state, new_next_state", next_state, new_next_state)
                if next_state != new_next_state:
                    self.logger.info("NOISE inserted! old next_state, new_next_state" + str(next_state) + str(new_next_state))
                    self.total_noisy_transitions_episode += 1
                # print("new probs:", probs, self.relevant_observation_space.sample(prob=probs))
                next_state = new_next_state
                # assert np.sum(probs) == 1, str(np.sum(probs)) + " is not equal to " + str(1)

        elif self.config["state_space_type"] == "continuous":
            ##TODO implement imagined transitions also for cont. spaces
            if self.use_custom_mdp:
                next_state = self.config["transition_function"](state, action)
            else:
                assert len(action.shape) == 1, 'Action should be specified as a 1-D tensor. However, shape of action was: ' + str(action.shape)
                assert action.shape[0] == self.action_space_dim, 'Action shape is: ' + str(action.shape[0]) + '. Expected: ' + str(self.action_space_dim)
                if self.action_space.contains(action):
                    ### TODO implement for multiple orders, currently only for 1st order systems.
                    # if self.dynamics_order == 1:
                    #     next_state = state + action * self.time_unit / self.inertia

                    # print('self.state_derivatives:', self.state_derivatives)
                    # Except the last member of state_derivatives, the other occupy the same place in memory. Could create a new copy of them every time, but I think this should be more efficient and as long as tests don't fail should be fine.
                    self.state_derivatives[-1] = action / self.inertia # action is presumed to be n-th order force ##TODO Could easily scale this per dimension to give different kinds of dynamics per dimension: maybe even sample this scale per dimension from a probability distribution to generate different random Ps?
                    factorial_array = scipy.special.factorial(np.arange(1, self.dynamics_order + 1)) # This is just to speed things up as scipy calculates the factorial only for largest array member
                    for i in range(self.dynamics_order):
                        for j in range(self.dynamics_order - i):
                            # print('i, j, self.state_derivatives, (self.time_unit**(j + 1)), factorial_array:', i, j, self.state_derivatives, (self.time_unit**(j + 1)), factorial_array)
                            self.state_derivatives[i] += self.state_derivatives[i + j + 1] * (self.time_unit**(j + 1)) / factorial_array[j] #+ state_derivatives_prev[i] Don't need to add previous value as it's already in there at the beginning ##### TODO Keep an old self.state_derivatives and a new one otherwise higher order derivatives will be overwritten before being used by lower order ones.
                    # print('self.state_derivatives:', self.state_derivatives)
                    next_state = self.state_derivatives[0]

                else: # if action is from outside allowed action_space
                    next_state = state
                    warnings.warn("WARNING: Action " + str(action) + " out of range of action space. Applying 0 action!!")
            # if "transition_noise" in self.config:
            noise_in_transition = self.transition_noise(self.np_random) if self.transition_noise else 0 #random
            self.total_abs_noise_in_transition_episode += np.abs(noise_in_transition)
            next_state += noise_in_transition ##IMP Noise is only applied to state and not to higher order derivatives
            ### TODO Check if next_state is within state space bounds
            if not self.observation_space.contains(next_state):
                self.logger.info("next_state out of bounds. next_state, clipping to" + str(next_state) + str(np.clip(next_state, -self.state_space_max, self.state_space_max)))
                next_state = np.clip(next_state, -self.state_space_max, self.state_space_max) # Could also "reflect" next_state when it goes out of bounds. Would seem more logical for a "wall", but would need to take care of multiple reflections near a corner/edge.
                # Resets all higher order derivatives to 0
                zero_state = np.array([0.0] * (self.state_space_dim), dtype=self.dtype)
                # #####IMP to have copy() otherwise it's the same array
                # (in memory) at every position in the list:
                self.state_derivatives = [zero_state.copy() for i in range(self.dynamics_order + 1)]
                self.state_derivatives[0] = next_state

            if self.config["reward_function"] == "move_to_a_point":
                if np.linalg.norm(np.array(next_state, dtype=self.dtype)[self.config["relevant_indices"]] - self.target_point) < self.target_radius:
                    self.reached_terminal = True

        elif self.config["state_space_type"] == "grid":
            # state passed and returned is an np.array
            # Need to check that dtype is int because Gym doesn't
            if self.action_space.contains(action) and \
                            np.array(action).dtype == np.int64:
                if self.transition_noise:
                    # self.np_random.choice only works for 1-D arrays
                    if self.np_random.uniform() < self.transition_noise: # #random
                        while True: # Be careful of infinite loops
                            new_action = list(self.action_space.sample()) # #random
                            if new_action != action:
                                self.logger.info("NOISE inserted! old action, new_action" +\
                                        str(action) + str(new_action))
                                # print(str(action) + str(new_action))
                                self.total_noisy_transitions_episode += 1
                                action = new_action
                                break

                next_state = []
                for i in range(len(self.grid_shape)):
                    # actions -1, 0, 1 represent back, noop, forward respt.
                    next_state.append(state[i] + action[i])
                    if next_state[i] < 0:
                        self.logger.info("Underflow in grid next state. Bouncing back.")
                        next_state[i] = 0

                    if next_state[i] >= self.grid_shape[i]:
                        self.logger.info("Overflow in grid next state. Bouncing back.")
                        next_state[i] = self.grid_shape[i] - 1

            else: # if action is from outside allowed action_space
                next_state = list(state)
                warnings.warn("WARNING: Action " + str(action) + " out of range"\
                " of action space. Applying noop action!!")


            if self.config["reward_function"] == "move_to_a_point":
                if self.target_point == next_state:
                    self.reached_terminal = True

            next_state = np.array(next_state)


        return next_state

    def reward_function(self, state, action):
        """The reward function, R.

        Rewards the sequences selected to be rewardable at initialisation for discrete environments. For continuous environments, we have fixed available options for the reward function:
            move_to_a_point rewards for moving to a predefined location. It has sparse and dense settings.
            move_along_a_line rewards moving along ANY direction in space as long as it's a fixed direction for sequence_length consecutive steps.

        Parameters
        ----------
        state : list
            The underlying MDP state (also called augmented state in this code) that the environment uses to calculate its reward. Normally, just the sequence of past states of length delay + sequence_length + 1.
        action : single action dependent on action space
            Action magnitudes are penalised immediately in the case of continuous spaces and, in effect, play no role for discrete spaces as the reward in that case only depends on sequences of states. We say "in effect" because it _is_ used in case of a custom R to calculate R(s, a) but that is equivalent to using the "next" state s' as the reward determining criterion in case of deterministic transitions. _Sequences_ of _actions_ are currently NOT used to calculate the reward. Since the underlying MDP dynamics are deterministic, a state and action map 1-to-1 with the next state and so, just a sequence of _states_ should be enough to calculate the reward.

        Returns
        -------
        double
            The reward at the end of the current transition

        #TODO Make reward depend on the action sequence too instead of just state sequence, as it is currently?
        """

        delay = self.delay
        sequence_length = self.sequence_length
        reward = 0.0
        # print("TEST", self.augmented_state[0 : self.augmented_state_length - delay], state, action, self.rewardable_sequences, type(state), type(self.rewardable_sequences))
        state_considered = state # if imaginary_rollout else self.augmented_state # When we imagine a rollout, the user has to provide full augmented state as the argument!!
        # if not isinstance(state_considered, list):
        #     state_considered = [state_considered] # to get around case when sequence is an int; it should always be a list except if a user passes in a state; would rather force them to pass a list: assert for it!!
        # TODO These asserts are only needed if imaginary_rollout is True, as users then pass in a state sequence
        # if imaginary_rollout:
        #     assert isinstance(state_considered, list), "state passed in should be a list of states containing at the very least the state at beginning of the transition, s, and the one after it, s'. type was: " + str(type(state_considered))
        #     assert len(state_considered) == self.augmented_state_length, "Length of list of states passed should be equal to self.augmented_state_length. It was: " + str(len(state_considered))

        if self.use_custom_mdp:
            reward = self.config["reward_function"](state_considered, action)
            self.reward_buffer.append(reward) ##TODO Modify seq_len and delay code for discrete and continuous case to use buffer too?
            reward = self.reward_buffer[0]
            # print("rewards:", self.reward_buffer, old_reward, reward)
            del self.reward_buffer[0]

        elif self.config["state_space_type"] == "discrete":
            if np.isnan(state_considered[0]):
                pass ###IMP: This check is to get around case of augmented_state_length being > 2, i.e. non-vanilla seq_len or delay, because then rewards may be handed out for the initial state being part of a sequence which is not fair since it is handed out without having the agent take an action.
            else:
                self.logger.debug("state_considered for reward:" + str(state_considered) + " with delay " + str(self.delay))
                if (not self.reward_every_n_steps or
                    (self.reward_every_n_steps and self.total_transitions_episode % self.sequence_length == delay)): ###TODO also implement this for make_denser case and continuous envs.
                    sub_seq = tuple(state_considered[1 : self.augmented_state_length - delay])
                    if sub_seq in self.rewardable_sequences:
                        # print(state_considered, "with delay", self.delay, "rewarded with:", 1)
                        reward += self.rewardable_sequences[sub_seq]
                    else:
                        # print(state_considered, "with delay", self.delay, "NOT rewarded.")
                        pass

                    self.logger.info("rew" + str(reward))

        elif self.config["state_space_type"] == "continuous":
            ##TODO Make reward for along a line case to be length of line travelled - sqrt(Sum of Squared distances from the line)? This should help with keeping the mean reward near 0. Since the principal component is always taken to be the direction of travel, this would mean a larger distance covered in that direction and hence would lead to +ve reward always and would mean larger random actions give a larger reward! Should penalise actions in proportion that scale then?
            if np.isnan(state_considered[0][0]): # Instead of below commented out check, this is more robust for imaginary transitions
            # if self.total_transitions_episode + 1 < self.augmented_state_length: # + 1 because augmented_state_length is always 1 greater than seq_len + del
                pass #TODO
            else:
                if self.config["reward_function"] == "move_along_a_line":
                    # print("######reward test", self.total_transitions_episode, np.array(self.augmented_state), np.array(self.augmented_state).shape)
                    #test: 1. for checking 0 distance for same action being always applied; 2. similar to 1. but for different dynamics orders; 3. similar to 1 but for different action_space_dims; 4. for a known applied action case, check manually the results of the formulae and see that programmatic results match: should also have a unit version of 4. for dist_of_pt_from_line() and an integration version here for total_deviation calc.?.
                    data_ = np.array(state_considered, dtype=self.dtype)[1 : self.augmented_state_length - delay, self.config["relevant_indices"]]
                    data_mean = data_.mean(axis=0)
                    uu, dd, vv = np.linalg.svd(data_ - data_mean)
                    self.logger.info('uu.shape, dd.shape, vv.shape =' + str(uu.shape) + str(dd.shape) + str(vv.shape))
                    line_end_pts = vv[0] * np.linspace(-1, 1, 2)[:, np.newaxis] # vv[0] = 1st eigenvector, corres. to Principal Component #hardcoded -100 to 100 to get a "long" line which should make calculations more robust(?: didn't seem to be the case for 1st few trials, so changed it to -1, 1; even tried up to 10000 - seems to get less precise for larger numbers) to numerical issues in dist_of_pt_from_line() below; newaxis added so that expected broadcasting takes place
                    line_end_pts += data_mean

                    total_deviation = 0
                    for data_pt in data_: # find total distance of all data points from the fit line above
                        total_deviation += dist_of_pt_from_line(data_pt, line_end_pts[0], line_end_pts[-1])
                    self.logger.info('total_deviation of pts from fit line:' + str(total_deviation))

                    reward += ( - total_deviation / self.sequence_length )

                elif self.config["reward_function"] == "move_to_a_point": # Could generate target points randomly but leaving it to the user to do that. #TODO Generate it randomly to have random Rs?
                    if self.make_denser == True:
                        old_relevant_state = np.array(state_considered, dtype=self.dtype)[-2 - delay, self.config["relevant_indices"]]
                        new_relevant_state = np.array(state_considered, dtype=self.dtype)[-1 - delay, self.config["relevant_indices"]]
                        reward = -np.linalg.norm(new_relevant_state - self.target_point) # Should allow other powers of the distance from target_point, or more norms?
                        reward += np.linalg.norm(old_relevant_state - self.target_point) # Reward is the distance moved towards the target point.
                        # Should rather be the change in distance to target point, so reward given is +ve if "correct" action was taken and so reward function is more natural (this _is_ the current implementation)
                        # It's true that giving the total -ve distance from target as the loss at every step gives a stronger signal to algorithm to make it move faster towards target but this seems more natural (as in the other case loss/reward go up quadratically with distance from target point while in this case it's linear). The value function is in both cases higher for states further from target. But isn't that okay? Since the greater the challenge (i.e. distance from target), the greater is the achieved overall reward at the end.
                        #TODO To enable seq_len, we can hand out reward if distance to target point is reduced (or increased - since that also gives a better signal than giving 0 in that case!!) for seq_len consecutive steps, otherwise 0 reward - however we need to hand out fixed reward for every "sequence" achieved otherwise, if we do it by adding the distance moved towards target in the sequence, it leads to much bigger rewards for larger seq_lens because of overlapping consecutive sequences.
                        # TODO also make_denser, sparse rewards only at target
                    else: # sparse reward
                        new_relevant_state = np.array(state_considered, dtype=self.dtype)[-1 - delay, self.config["relevant_indices"]]
                        if np.linalg.norm(new_relevant_state - self.target_point) < self.target_radius:
                            reward = 1.0 # Make the episode terminate as well? Don't need to. If algorithm is smart enough, it will stay in the radius and earn more reward.

                    reward -= self.action_loss_weight * np.linalg.norm(np.array(action, dtype=self.dtype))

        elif self.config["state_space_type"] == "grid":
            if self.config["reward_function"] == "move_to_a_point":
                if self.make_denser == True:
                    old_relevant_state = np.array(state_considered)[-2 - delay]
                    new_relevant_state = np.array(state_considered)[-1 - delay]

                    manhat_dist_old = distance.cityblock(old_relevant_state,\
                                            np.array(self.target_point))
                    manhat_dist_new = distance.cityblock(new_relevant_state,\
                                            np.array(self.target_point))

                    reward += manhat_dist_old - manhat_dist_new

                else: # sparse reward
                    new_relevant_state = np.array(state_considered)[-1 - delay]
                    if list(new_relevant_state) == self.target_point:
                        reward += 1.0

        reward *= self.reward_scale
        noise_in_reward = self.reward_noise(self.np_random) if self.reward_noise else 0 #random ###TODO Would be better to parameterise this in terms of state, action and time_step as well. Would need to change implementation to have a queue for the rewards achieved and then pick the reward that was generated delay timesteps ago.
        self.total_abs_noise_in_reward_episode += np.abs(noise_in_reward)
        self.total_reward_episode += reward
        reward += noise_in_reward
        reward += self.reward_shift
        return reward

    def step(self, action, imaginary_rollout=False):
        """The step function for the environment.

        Parameters
        ----------
        action : int or np.array
            The action that the environment will use to perform a transition.
        imaginary_rollout: boolean
            Option for the user to perform "imaginary" transitions, e.g., for model-based RL. If set to true, underlying augmented state of the MDP is not changed and user is responsible to maintain and provide a list of states to this function to be able to perform a rollout.

        Returns
        -------
        int or np.array, double, boolean, dict
            The next state, reward, whether the episode terminated and additional info dict at the end of the current transition
        """

        # For imaginary transitions, discussion:
        # 1) Use external observation_space as argument to P() and R(). But then it's not possible for P and R to know underlying MDP state unless we pass it as another argument. This is not desirable as we want P and R to simply be functions of external state/observation and action. 2) The other possibility is how it's currently done: P and R _know_ the underlying state. But in this case, we need an extra imaginary_rollout argument to P and R and we can't perform imaginary rollouts longer than one step without asking the user to maintain a sequence of underlying states and actions to be passed as arguments to P and R.
        # P and R knowing the underlying state seems a poor design choice to me because it makes the code structure more brittle, so I propose that step() handles the underlying state vs external observation conversion and user can use P and R with underlying state. And step should handle the case of imaginary rollouts by building a tree of transitions and allowing rollback to states along the tree. However, user will probably want access to P and R by using only observations as well instead of the underlying state. In this case, P and R need to be aware of underlying state and be able to store imaginary rollouts if needed.


        # Transform multi-discrete to discrete for discrete state spaces with irrelevant dimensions; needed only for imaginary rollouts, otherwise, internal augmented state is used.

        if imaginary_rollout:
            print("Imaginary rollouts are currently not supported.")
            sys.exit(1)


        if self.config["state_space_type"] == "discrete":
            if self.irrelevant_features:
                state, action, state_irrelevant, action_irrelevant = self.curr_state[0], action[0], self.curr_state[1], action[1],
            else:
                state, action = self.curr_state, action
        else: # cont. or grid case
            state, action = self.curr_state, action


        ### TODO Decide whether to give reward before or after transition ("after" would mean taking next state into account and seems more logical to me) - make it a dimension? - R(s) or R(s, a) or R(s, a, s')? I'd say give it after and store the old state in the augmented_state to be able to let the R have any of the above possible forms. That would also solve the problem of implicit 1-step delay with giving it before. _And_ would not give any reward for already being in a rewarding state in the 1st step but _would_ give a reward if 1 moved to a rewardable state - even if called with R(s, a) because s' is stored in the augmented_state! #####IMP

        next_state = self.P(state, action) ###TODO P uses last state while R uses augmented state; for cont. env, P does know underlying state_derivatives - we don't want this to be the case for the imaginary rollout scenario;

        # if imaginary_rollout:
        #     pass
        #     # print("imaginary_rollout") # Since transition_function currently depends only on current state and action, we don't need to do anything here!
        # else:
        del self.augmented_state[0]
        if self.config["state_space_type"] == "discrete":
            self.augmented_state.append(next_state)
        elif self.config["state_space_type"] == "continuous":
            self.augmented_state.append(next_state.copy())
        elif self.config["state_space_type"] == "grid":
            self.augmented_state.append([next_state[i] for i in range(2)])

        self.total_transitions_episode += 1

        self.reward = self.R(self.augmented_state, action)

        #irrelevant dimensions part
        if self.config["state_space_type"] == "discrete":
            if self.irrelevant_features:
                next_state_irrelevant = self.config["transition_function_irrelevant"][state_irrelevant, action_irrelevant]
                if self.transition_noise:
                    probs = np.ones(shape=(self.state_space_size[1],)) * self.transition_noise / (self.state_space_size[1] - 1)
                    probs[next_state_irrelevant] = 1 - self.transition_noise
                    new_next_state_irrelevant = self.observation_spaces[1].sample(prob=probs) #random
                    # if next_state_irrelevant != new_next_state_irrelevant:
                    #     print("NOISE inserted! old next_state_irrelevant, new_next_state_irrelevant", next_state_irrelevant, new_next_state_irrelevant)
                    #     self.total_noisy_transitions_irrelevant_episode += 1
                    next_state_irrelevant = new_next_state_irrelevant


        # Transform discrete back to multi-discrete if needed
        if self.config["state_space_type"] == "discrete":
            if self.irrelevant_features:
                next_obs = next_state = (next_state, next_state_irrelevant)
            else:
                next_obs = next_state
        else: # cont. or grid space
            next_obs = next_state

        if self.image_representations:
            next_obs = self.observation_space.get_concatenated_image(next_state)

        self.curr_state = next_state
        self.curr_obs = next_obs


        self.done = self.is_terminal_state(self.augmented_state[-1]) or self.reached_terminal #### TODO curr_state is external state, while we need to check relevant state for terminality! Done - by using augmented_state now instead of curr_state!
        if self.done:
            self.reward += self.term_state_reward * self.reward_scale # Scale before or after?
        self.logger.info('sas\'r:   ' + str(self.augmented_state[-2]) + '   ' + str(action) + '   ' + str(self.augmented_state[-1]) + '   ' + str(self.reward))

        return self.curr_obs, self.reward, self.done, self.get_augmented_state()

    def get_augmented_state(self):
        '''Intended to return the full augmented state which would be Markovian. (However, it's not Markovian wrt the noise in P and R because we're not returning the underlying RNG.) Currently, returns the augmented state which is the sequence of length "delay + sequence_length + 1" of past states for both discrete and continuous environments. Additonally, the current state derivatives are also returned for continuous environments.

        Returns
        -------
        dict
            Contains at the end of the current transition

        #TODO For noisy processes, this would need the noise distribution and random seed too. Also add the irrelevant state parts, etc.? We don't need the irrelevant parts for the state to be Markovian.
        '''
        if self.config["state_space_type"] == "discrete":
            augmented_state_dict = {"curr_state": self.curr_state, "curr_obs": self.curr_obs, "augmented_state": self.augmented_state}
        elif self.config["state_space_type"] == "continuous":
            augmented_state_dict = {"curr_state": self.curr_state, "curr_obs": self.curr_obs, "augmented_state": self.augmented_state, "state_derivatives": self.state_derivatives}
        elif self.config["state_space_type"] == "grid":
            augmented_state_dict = {"curr_state": self.curr_state, \
                                    "curr_obs": self.curr_obs, \
                                    "augmented_state": self.augmented_state}

        return augmented_state_dict


    def reset(self):
        '''Resets the environment for the beginning of an episode and samples a start state from rho_0. For discrete environments uses the defined rho_0 directly. For continuous environments, samples a state and resamples until a non-terminal state is sampled.

        Returns
        -------
        int or np.array
            The start state for a new episode.
        '''

        # on episode "end" stuff (to not be invoked when reset() called when self.total_episodes = 0; end is in quotes because it may not be a true episode end reached by reaching a terminal state, but reset() may have been called in the middle of an episode):
        if not self.total_episodes == 0:
            self.logger.info("Noise stats for previous episode num.: " + str(self.total_episodes) + " (total abs. noise in rewards, total abs. noise in transitions, total reward, total noisy transitions, total transitions): " + str(self.total_abs_noise_in_reward_episode) + " " + str(self.total_abs_noise_in_transition_episode) + " " + str(self.total_reward_episode) + " " + str(self.total_noisy_transitions_episode) + " " + str(self.total_transitions_episode))

        # on episode start stuff:
        self.reward_buffer = [0.0] * (self.delay)

        self.total_episodes += 1

        if self.config["state_space_type"] == "discrete":
            self.curr_state_relevant = self.np_random.choice(self.state_space_size[0], p=self.config["relevant_init_state_dist"]) #random
            self.curr_state = self.curr_state_relevant # curr_state set here already in case if statement below is not entered
            if self.irrelevant_features:
                self.curr_state_irrelevant = self.np_random.choice(self.state_space_size[1], p=self.config["irrelevant_init_state_dist"]) #random
                self.curr_state = (self.curr_state_relevant, self.curr_state_irrelevant)
                self.logger.info("RESET called. Relevant part of state reset to:" + str(self.curr_state_relevant))
                self.logger.info("Irrelevant part of state reset to:" + str(self.curr_state_irrelevant))

            self.augmented_state = [np.nan for i in range(self.augmented_state_length - 1)]
            self.augmented_state.append(self.curr_state_relevant)
            # self.augmented_state = np.array(self.augmented_state) # Do NOT make an np.array out of it because we want to test existence of the array in an array of arrays which is not possible with np.array!
        elif self.config["state_space_type"] == "continuous":
            # self.logger.debug("#TODO for cont. spaces: reset")
            while True: # Be careful about infinite loops
                term_space_was_sampled = False
                self.curr_state = self.feature_space.sample() #random
                if self.is_terminal_state(self.curr_state):
                    j = None
                    for i in range(len(self.term_spaces)): # Could this sampling be made more efficient? In general, the non-terminal space could have any shape and assiging equal sampling probability to each point in this space is pretty hard.
                        if self.term_spaces[i].contains(self.curr_state):
                            j = i
                    self.logger.info("A state was sampled in term state subspace. Therefore, resampling. State was, subspace was:" + str(self.curr_state) + str(j)) ##TODO Move this logic into a new class in Gym spaces that can contain subspaces for term states! (with warning/error if term subspaces cover whole state space, or even a lot of it)
                    term_space_was_sampled = True
                    # break
                if not term_space_was_sampled:
                    break

            # if not self.use_custom_mdp:
            # init the state derivatives needed for continuous spaces
            zero_state = np.array([0.0] * (self.state_space_dim), dtype=self.dtype)
            self.state_derivatives = [zero_state.copy() for i in range(self.dynamics_order + 1)] #####IMP to have copy() otherwise it's the same array (in memory) at every position in the list
            self.state_derivatives[0] = self.curr_state

            self.augmented_state = [[np.nan] * self.state_space_dim for i in range(self.augmented_state_length - 1)]
            self.augmented_state.append(self.curr_state.copy())

        elif self.config["state_space_type"] == "grid":
            # Need to set self.curr_state, self.augmented_state
            while True: # Be careful about infinite loops
                term_space_was_sampled = False
                # curr_state is an np.array while curr_state_relevant is a list
                self.curr_state = self.feature_space.sample().astype(int) # #random
                self.curr_state_relevant = list(self.curr_state[[0, 1]]) # #hardcoded
                if self.is_terminal_state(self.curr_state_relevant):
                    self.logger.info("A terminal state was sampled. Therefore,"\
                    " resampling. State was:" + str(self.curr_state))
                    term_space_was_sampled = True
                    break
                if not term_space_was_sampled:
                    break

            self.augmented_state = [np.nan for i in range(\
                                        self.augmented_state_length - 1)]
            self.augmented_state.append(self.curr_state_relevant)



        if self.image_representations:
            self.curr_obs = self.observation_space.get_concatenated_image(self.curr_state)
        else:
            self.curr_obs = self.curr_state

        self.logger.info("RESET called. curr_state reset to: " + str(self.curr_state))
        self.reached_terminal = False

        self.total_abs_noise_in_reward_episode = 0
        self.total_abs_noise_in_transition_episode = 0 # only present in continuous spaces
        self.total_noisy_transitions_episode = 0 # only present in discrete spaces
        self.total_reward_episode = 0
        self.total_transitions_episode = 0

        self.logger.info(" self.delay, self.sequence_length:" + str(self.delay) + str(self.sequence_length))

        return self.curr_obs

    def seed(self, seed=None):
        """Initialises the Numpy RNG for the environment by calling a utility for this in Gym.

        The environment has its own RNG and so do the state and action spaces held by the environment.

        Parameters
        ----------
        seed : int
            seed to initialise the np_random instance held by the environment. Cannot use numpy.int64 or similar because Gym doesn't accept it.

        Returns
        -------
        int
            The seed returned by Gym
        """
        # If seed is None, you get a randomly generated seed from gym.utils...
        self.np_random, self.seed_ = gym.utils.seeding.np_random(seed) #random
        print("Env SEED set to: " + str(seed) + ". Returned seed from Gym: " + str(self.seed_))
        return self.seed_


def dist_of_pt_from_line(pt, ptA, ptB):
    '''Returns shortest distance of a point from a line defined by 2 points - ptA and ptB. Based on: https://softwareengineering.stackexchange.com/questions/168572/distance-from-point-to-n-dimensional-line
    '''

    tolerance = 1e-13
    lineAB = ptA - ptB
    lineApt = ptA - pt
    dot_product = np.dot(lineAB, lineApt)
    if np.linalg.norm(lineAB) < tolerance:
        return 0
    else:
        proj = dot_product / np.linalg.norm(lineAB) #### TODO could lead to division by zero if line is a null vector!
        sq_dist = np.linalg.norm(lineApt)**2 - proj**2

        if sq_dist < 0:
            if sq_dist < tolerance:
                logging.warning('The squared distance calculated in dist_of_pt_from_line() using Pythagoras\' theorem was less than the tolerance allowed. It was: ' + str(sq_dist) + '. Tolerance was: -' + str(tolerance)) # logging.warn() has been deprecated since Python 3.3 and we should use logging.warning.
            sq_dist = 0
        dist = np.sqrt(sq_dist)
    #     print('pt, ptA, ptB, lineAB, lineApt, dot_product, proj, dist:', pt, ptA, ptB, lineAB, lineApt, dot_product, proj, dist)
        return dist

def list_to_float_np_array(lis):
    '''Converts list to numpy float array
    '''
    return np.array(list(float(i) for i in lis))


if __name__ == "__main__":

    config = {}
    config["seed"] = 0 #seed, 7 worked for initially sampling within term state subspace

    # Simple discrete environment usage example
    # config["state_space_type"] = "discrete"
    # config["state_space_size"] = 6
    # config["action_space_size"] = 6
    # config["reward_density"] = 0.25 # Number between 0 and 1
    # config["make_denser"] = True
    # config["terminal_state_density"] = 0.25 # Number between 0 and 1
    # config["maximally_connected"] = True # Make every state reachable from every state
    # config["repeats_in_sequences"] = False
    # config["delay"] = 1
    # config["sequence_length"] = 3
    # config["reward_scale"] = 1.0
    # # config["transition_noise"] = 0.2 # Currently the fractional chance of transitioning to one of the remaining states when given the deterministic transition function - in future allow this to be given as function; keep in mind that the transition function itself could be made a stochastic function - does that qualify as noise though?
    # # config["reward_noise"] = lambda a: a.normal(0, 0.1) #random #hack # a probability function added to reward function

    # Simple continuous environment usage example
    # config["state_space_type"] = "continuous"
    # config["state_space_dim"] = 2
    # config["action_space_dim"] = 2
    # config["transition_dynamics_order"] = 1
    # config["inertia"] = 1 # 1 unit, e.g. kg for mass, or kg * m^2 for moment of inertia.
    # config["state_space_max"] = 5 # Will be a Box in the range [-max, max]
    # config["action_space_max"] = 1 # Will be a Box in the range [-max, max]
    # config["time_unit"] = 1 # Discretization of time domain
    # config["terminal_states"] = [[0.0, 1.0], [1.0, 0.0]]
    # config["term_state_edge"] =  1.0 # Terminal states will be in a hypercube centred around the terminal states given above with the edge of the hypercube of this length.
    #
    # config["delay"] = 1
    # config["sequence_length"] = 10
    # config["reward_scale"] = 1.0
    # # config["reward_noise"] = lambda a: a.normal(0, 0.1) #random #hack # a probability function added to reward function
    # # config["transition_noise"] = lambda a: a.normal(0, 0.1) #random #hack # a probability function added to transition function in cont. spaces
    # config["reward_function"] = "move_along_a_line"

    config["generate_random_mdp"] = True # This supersedes previous settings and generates a random transition function, a random reward function (for random specific sequences)
    env = RLToyEnv(**config)
    state = copy.copy(env.get_augmented_state()['curr_state'])
    for _ in range(20):
        # env.render() # For GUI
        action = env.action_space.sample() # take a #random action
        # action = np.array([1, 1, 1, 1]) # just to test if acting "in a line" works
        next_state, reward, done, info = env.step(action)
        print("sars', done =", state, action, reward, next_state, done, "\n")
        state = copy.copy(next_state)
    env.reset()
    env.close()

    # import sys
    # sys.exit(0)<|MERGE_RESOLUTION|>--- conflicted
+++ resolved
@@ -13,11 +13,7 @@
 from scipy.spatial import distance
 import gym
 from mdp_playground.spaces import BoxExtended, DiscreteExtended, TupleExtended,\
-<<<<<<< HEAD
-        ImageMultiDiscrete, ImageContinuous
-=======
         ImageMultiDiscrete, ImageContinuous, GridActionSpace
->>>>>>> 336ac424
 
 
 class RLToyEnv(gym.Env):
@@ -657,13 +653,8 @@
 
             lows = np.array([-1] * len(self.grid_shape))
             highs = np.array([1] * len(self.grid_shape))
-<<<<<<< HEAD
-            self.action_space = BoxExtended(lows, highs, seed=self.seed_dict["action_space"],\
-                                    dtype=np.int64) # #seed
-=======
             self.action_space = GridActionSpace(lows, highs,\
                         seed=self.seed_dict["action_space"],) # #seed
->>>>>>> 336ac424
 
 
             if self.image_representations:
